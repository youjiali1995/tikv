--- conflicted
+++ resolved
@@ -28,16 +28,6 @@
 ) -> Result<(TimeStamp, OldValue)> {
     let mut mutation = PrewriteMutation::from_mutation(mutation, secondary_keys, txn_props)?;
 
-<<<<<<< HEAD
-    let fail_point = if txn_props.is_pessimistic() {
-        "pessimistic_prewrite"
-    } else {
-        "prewrite"
-    };
-    fail_point!(fail_point, |err| Err(
-        crate::storage::mvcc::txn::make_txn_error(err, &mutation.key, txn_props.start_ts).into()
-    ));
-=======
     #[cfg(feature = "failpoints")]
     {
         let fail_point = if txn_props.is_pessimistic() {
@@ -54,7 +44,6 @@
             .into()
         ));
     }
->>>>>>> d9462e3b
 
     let lock_status = match txn.reader.load_lock(&mutation.key)? {
         Some(lock) => mutation.check_lock(lock, is_pessimistic_lock)?,
