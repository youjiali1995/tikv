--- conflicted
+++ resolved
@@ -4271,7 +4271,84 @@
     }
 
     #[test]
-<<<<<<< HEAD
+    fn test_txn_heart_beat() {
+        let storage = TestStorageBuilder::new().build().unwrap();
+        let (tx, rx) = channel();
+
+        let k = Key::from_raw(b"k");
+        let v = b"v".to_vec();
+
+        // No lock.
+        storage
+            .async_txn_heart_beat(
+                Context::default(),
+                k.clone(),
+                10,
+                100,
+                expect_fail_callback(tx.clone(), 0, |e| match e {
+                    Error::Txn(txn::Error::Mvcc(mvcc::Error::TxnLockNotFound { .. })) => (),
+                    e => panic!("unexpected error chain: {:?}", e),
+                }),
+            )
+            .unwrap();
+        rx.recv().unwrap();
+
+        let mut options = Options::default();
+        options.lock_ttl = 100;
+        storage
+            .async_prewrite(
+                Context::default(),
+                vec![Mutation::Put((k.clone(), v))],
+                k.as_encoded().to_vec(),
+                10,
+                options,
+                expect_ok_callback(tx.clone(), 0),
+            )
+            .unwrap();
+        rx.recv().unwrap();
+
+        // `advise_ttl` = 90, which is less than current ttl 100. The lock's ttl will remains 100.
+        storage
+            .async_txn_heart_beat(
+                Context::default(),
+                k.clone(),
+                10,
+                90,
+                expect_value_callback(tx.clone(), 0, (100, 0)),
+            )
+            .unwrap();
+        rx.recv().unwrap();
+
+        // `advise_ttl` = 110, which is greater than current ttl. The lock's ttl will be updated to
+        // 110.
+        storage
+            .async_txn_heart_beat(
+                Context::default(),
+                k.clone(),
+                10,
+                110,
+                expect_value_callback(tx.clone(), 0, (110, 0)),
+            )
+            .unwrap();
+        rx.recv().unwrap();
+
+        // Lock not match. Nothing happens except throwing an error.
+        storage
+            .async_txn_heart_beat(
+                Context::default(),
+                k.clone(),
+                11,
+                150,
+                expect_fail_callback(tx.clone(), 0, |e| match e {
+                    Error::Txn(txn::Error::Mvcc(mvcc::Error::TxnLockNotFound { .. })) => (),
+                    e => panic!("unexpected error chain: {:?}", e),
+                }),
+            )
+            .unwrap();
+        rx.recv().unwrap();
+    }
+
+    #[test]
     fn test_pessimistic_txn_not_enabled() {
         // Calling pessimistic transaction related functions with a Storage without LockMgr should
         // fail.
@@ -4384,44 +4461,10 @@
                 key.to_raw().unwrap(),
                 20,
                 Options::default(),
-=======
-    fn test_txn_heart_beat() {
-        let storage = TestStorageBuilder::new().build().unwrap();
-        let (tx, rx) = channel();
-
-        let k = Key::from_raw(b"k");
-        let v = b"v".to_vec();
-
-        // No lock.
-        storage
-            .async_txn_heart_beat(
-                Context::default(),
-                k.clone(),
-                10,
-                100,
-                expect_fail_callback(tx.clone(), 0, |e| match e {
-                    Error::Txn(txn::Error::Mvcc(mvcc::Error::TxnLockNotFound { .. })) => (),
-                    e => panic!("unexpected error chain: {:?}", e),
-                }),
-            )
-            .unwrap();
-        rx.recv().unwrap();
-
-        let mut options = Options::default();
-        options.lock_ttl = 100;
-        storage
-            .async_prewrite(
-                Context::default(),
-                vec![Mutation::Put((k.clone(), v))],
-                k.as_encoded().to_vec(),
-                10,
-                options,
->>>>>>> b4daac2b
                 expect_ok_callback(tx.clone(), 0),
             )
             .unwrap();
         rx.recv().unwrap();
-<<<<<<< HEAD
         storage
             .async_acquire_pessimistic_lock(
                 Context::default(),
@@ -4481,22 +4524,10 @@
                 25,
                 options,
                 expect_ok_callback(tx.clone(), 4),
-=======
-
-        // `advise_ttl` = 90, which is less than current ttl 100. The lock's ttl will remains 100.
-        storage
-            .async_txn_heart_beat(
-                Context::default(),
-                k.clone(),
-                10,
-                90,
-                expect_value_callback(tx.clone(), 0, (100, 0)),
->>>>>>> b4daac2b
-            )
-            .unwrap();
-        rx.recv().unwrap();
-
-<<<<<<< HEAD
+            )
+            .unwrap();
+        rx.recv().unwrap();
+
         // Should set for_update_ts of prewrite properly.
         let key = Key::from_raw(b"c");
         storage
@@ -4522,22 +4553,10 @@
                     Error::Txn(txn::Error::Mvcc(mvcc::Error::LockTypeNotMatch { .. })) => (),
                     e => panic!("unexpected error chain: {:?}", e),
                 }),
-=======
-        // `advise_ttl` = 110, which is greater than current ttl. The lock's ttl will be updated to
-        // 110.
-        storage
-            .async_txn_heart_beat(
-                Context::default(),
-                k.clone(),
-                10,
-                110,
-                expect_value_callback(tx.clone(), 0, (110, 0)),
->>>>>>> b4daac2b
-            )
-            .unwrap();
-        rx.recv().unwrap();
-
-<<<<<<< HEAD
+            )
+            .unwrap();
+        rx.recv().unwrap();
+
         // Should set is_pessimistic_lock of perwrite properly.
         let key = Key::from_raw(b"d");
         let mut options = Options::default();
@@ -4555,23 +4574,11 @@
                     Error::Txn(txn::Error::Mvcc(mvcc::Error::PessimisticLockNotFound {
                         ..
                     })) => (),
-=======
-        // Lock not match. Nothing happens except throwing an error.
-        storage
-            .async_txn_heart_beat(
-                Context::default(),
-                k.clone(),
-                11,
-                150,
-                expect_fail_callback(tx.clone(), 0, |e| match e {
-                    Error::Txn(txn::Error::Mvcc(mvcc::Error::TxnLockNotFound { .. })) => (),
->>>>>>> b4daac2b
                     e => panic!("unexpected error chain: {:?}", e),
                 }),
             )
             .unwrap();
         rx.recv().unwrap();
-<<<<<<< HEAD
         // Prewriting a non-pessimistic lock should return KeyIsLocked if there is a lock.
         options.for_update_ts = 0;
         options.is_pessimistic_lock = vec![];
@@ -4637,7 +4644,5 @@
             )
             .unwrap();
         rx.recv().unwrap();
-=======
->>>>>>> b4daac2b
     }
 }