--- conflicted
+++ resolved
@@ -1024,11 +1024,7 @@
                 new_peer.heartbeat_pd(&self.ctx.pd_scheduler);
             }
 
-<<<<<<< HEAD
-            new_peer.register_delegates();
-=======
-            new_peer.peer.activate();
->>>>>>> e4846f19
+            new_peer.activate();
             meta.regions.insert(new_region_id, new_region);
 
             if new_region_id == last_region_id {
@@ -1512,7 +1508,7 @@
     ) -> Result<Option<RaftCmdResponse>> {
         // Check store_id, make sure that the msg is dispatched to the right place.
         if let Err(e) = util::check_store_id(msg, self.store_id()) {
-            self.raft_metrics.invalid_proposal.mismatch_store_id += 1;
+            self.ctx.raft_metrics.invalid_proposal.mismatch_store_id += 1;
             return Err(e);
         }
         if msg.has_status_request() {
@@ -1525,18 +1521,18 @@
         let region_id = self.region_id();
         let leader_id = self.peer.leader_id();
         if !self.peer.is_leader() {
-            self.raft_metrics.invalid_proposal.not_leader += 1;
+            self.ctx.raft_metrics.invalid_proposal.not_leader += 1;
             let leader = self.peer.get_peer_from_cache(leader_id);
             return Err(Error::NotLeader(region_id, leader));
         }
         // peer_id must be the same as peer's.
         if let Err(e) = util::check_peer_id(msg, self.peer.peer_id()) {
-            self.raft_metrics.invalid_proposal.mismatch_peer_id += 1;
+            self.ctx.raft_metrics.invalid_proposal.mismatch_peer_id += 1;
             return Err(e);
         }
         // Check whether the term is stale.
         if let Err(e) = util::check_term(msg, self.peer.term()) {
-            self.raft_metrics.invalid_proposal.stale_command += 1;
+            self.ctx.raft_metrics.invalid_proposal.stale_command += 1;
             return Err(e);
         }
 
@@ -1550,7 +1546,7 @@
                 if let Some(sibling_region) = sibling_region {
                     new_regions.push(sibling_region);
                 }
-                self.raft_metrics.invalid_proposal.stale_epoch += 1;
+                self.ctx.raft_metrics.invalid_proposal.stale_epoch += 1;
                 Err(Error::StaleEpoch(msg, new_regions))
             }
             Err(e) => Err(e),
@@ -2210,15 +2206,11 @@
                 policy,
             } => self.on_schedule_half_split_region(&region_epoch, policy),
             PeerMsg::MergeResult { target, stale } => self.on_merge_result(target, stale),
-<<<<<<< HEAD
             PeerMsg::Start { state } => self.start(state),
-            PeerMsg::BatchRaftSnapCmds { .. } => unreachable!(),
-=======
             PeerMsg::ClearStat => {
                 self.peer.approximate_size = None;
                 self.peer.approximate_keys = None;
             }
->>>>>>> e4846f19
         }
     }
 
