// Copyright 2019 TiKV Project Authors. Licensed under Apache-2.0.

use keys::origin_key;
use std::cmp::Ordering::*;
use std::fmt::{self, Debug, Display};
use std::sync::atomic::{AtomicBool, AtomicU64, Ordering};
use std::sync::{Arc, Mutex};
use txn_types::Key;

use engine_rocks::RocksEngine;
use engine_traits::{CfName, CF_LOCK};
use kvproto::kvrpcpb::LockInfo;
use kvproto::raft_cmdpb::CmdType;
use tikv_util::worker::{Builder as WorkerBuilder, Runnable, ScheduleError, Scheduler, Worker};

use crate::storage::mvcc::{Error as MvccError, Lock, TimeStamp};
use raftstore::coprocessor::{
    ApplySnapshotObserver, BoxApplySnapshotObserver, BoxQueryObserver, Cmd, Coprocessor,
    CoprocessorHost, ObserverContext, QueryObserver,
};

// TODO: Use new error type for GCWorker instead of storage::Error.
use super::{Error, ErrorInner, Result};

const MAX_COLLECT_SIZE: usize = 1024;

/// The state of the observer. Shared between all clones.
#[derive(Default)]
struct LockObserverState {
    max_ts: AtomicU64,

    /// `is_clean` is true, only it's sure that all applying of stale locks (locks with start_ts <=
    /// specified max_ts) are monitored and collected. If there are too many stale locks or any
    /// error happens, `is_clean` must be set to `false`.
    is_clean: AtomicBool,
}

impl LockObserverState {
    fn load_max_ts(&self) -> TimeStamp {
        self.max_ts.load(Ordering::Acquire).into()
    }

    fn store_max_ts(&self, max_ts: TimeStamp) {
        self.max_ts.store(max_ts.into_inner(), Ordering::Release)
    }

    fn is_clean(&self) -> bool {
        self.is_clean.load(Ordering::Acquire)
    }

    fn mark_clean(&self) {
        self.is_clean.store(true, Ordering::Release);
    }

    fn mark_dirty(&self) {
        self.is_clean.store(false, Ordering::Release);
    }
}

pub type Callback<T> = Box<dyn FnOnce(Result<T>) + Send>;

enum LockCollectorTask {
    // Messages from observer
    ObservedLocks(Vec<(Key, Lock)>),

    // Messages from client
    StartCollecting {
        max_ts: TimeStamp,
        callback: Callback<()>,
    },
    GetCollectedLocks {
        max_ts: TimeStamp,
        callback: Callback<(Vec<LockInfo>, bool)>,
    },
    StopCollecting {
        max_ts: TimeStamp,
        callback: Callback<()>,
    },
}

impl Debug for LockCollectorTask {
    fn fmt(&self, f: &mut fmt::Formatter<'_>) -> fmt::Result {
        match self {
            LockCollectorTask::ObservedLocks(locks) => f
                .debug_struct("ObservedLocks")
                .field("locks", locks)
                .finish(),
            LockCollectorTask::StartCollecting { max_ts, .. } => f
                .debug_struct("StartCollecting")
                .field("max_ts", max_ts)
                .finish(),
            LockCollectorTask::GetCollectedLocks { max_ts, .. } => f
                .debug_struct("GetCollectedLocks")
                .field("max_ts", max_ts)
                .finish(),
            LockCollectorTask::StopCollecting { max_ts, .. } => f
                .debug_struct("StopCollecting")
                .field("max_ts", max_ts)
                .finish(),
        }
    }
}

impl Display for LockCollectorTask {
    fn fmt(&self, f: &mut fmt::Formatter<'_>) -> fmt::Result {
        Debug::fmt(&self, f)
    }
}

/// `LockObserver` observes apply events and apply snapshot events. If it happens in CF_LOCK, it
/// checks the `start_ts`s of the locks being written. If a lock's `start_ts` <= specified `max_ts`
/// in the `state`, it will send the lock to through the `sender`, so the receiver can collect it.
#[derive(Clone)]
struct LockObserver {
    state: Arc<LockObserverState>,
    sender: Scheduler<LockCollectorTask>,
}

impl LockObserver {
    pub fn new(state: Arc<LockObserverState>, sender: Scheduler<LockCollectorTask>) -> Self {
        Self { state, sender }
    }

    pub fn register(self, coprocessor_host: &mut CoprocessorHost<RocksEngine>) {
        coprocessor_host
            .registry
            .register_apply_snapshot_observer(1, BoxApplySnapshotObserver::new(self.clone()));
        coprocessor_host
            .registry
            .register_query_observer(1, BoxQueryObserver::new(self));
    }

    fn send(&self, locks: Vec<(Key, Lock)>) {
        let res = &mut self
            .sender
            .schedule(LockCollectorTask::ObservedLocks(locks));
        // Wrapping the fail point in a closure, so we can modify
        // local variables without return,
        let mut send_fp = || {
            fail_point!("lock_observer_send", |_| {
                *res = Err(ScheduleError::Full(LockCollectorTask::ObservedLocks(
                    vec![],
                )));
            })
        };
        send_fp();

        match res {
            Ok(()) => (),
            Err(ScheduleError::Stopped(_)) => {
                error!("lock observer failed to send locks because collector is stopped");
            }
            Err(ScheduleError::Full(_)) => {
                self.state.mark_dirty();
                warn!("cannot collect all applied lock because channel is full");
            }
        }
    }
}

impl Coprocessor for LockObserver {}

impl QueryObserver for LockObserver {
<<<<<<< HEAD
    fn post_apply_query(&self, _: &mut ObserverContext<'_>, cmd: &mut Cmd) {
        let max_ts = self.load_max_ts();
        if max_ts.is_zero() {
            return;
        }

        if !self.is_clean() {
=======
    fn pre_apply_query(&self, _: &mut ObserverContext<'_>, requests: &[RaftRequest]) {
        if !self.state.is_clean() {
            return;
        }

        let max_ts = self.state.load_max_ts();
        if max_ts.is_zero() {
>>>>>>> 8b1fc4fc
            return;
        }

        let mut locks = vec![];
        // For each put in CF_LOCK, collect it if its ts <= max_ts.
        for req in cmd.request.get_requests() {
            if req.get_cmd_type() != CmdType::Put {
                continue;
            }
            let put_request = req.get_put();
            if put_request.get_cf() != CF_LOCK {
                continue;
            }

            let lock = match Lock::parse(put_request.get_value()) {
                Ok(l) => l,
                Err(e) => {
                    error!(
                        "cannot parse lock";
                        "value" => hex::encode_upper(put_request.get_value()),
                        "err" => ?e
                    );
                    self.state.mark_dirty();
                    return;
                }
            };

            if lock.ts <= max_ts {
                let key = Key::from_encoded_slice(put_request.get_key());
                locks.push((key, lock));
            }
        }
        if !locks.is_empty() {
            self.send(locks);
        }
    }
}

impl ApplySnapshotObserver for LockObserver {
    fn apply_plain_kvs(
        &self,
        _: &mut ObserverContext<'_>,
        cf: CfName,
        kv_pairs: &[(Vec<u8>, Vec<u8>)],
    ) {
        if cf != CF_LOCK {
            return;
        }

<<<<<<< HEAD
        let max_ts = self.load_max_ts();
        if max_ts.is_zero() {
            return;
        }

        if !self.is_clean() {
=======
        if !self.state.is_clean() {
            return;
        }

        let max_ts = self.state.load_max_ts();
        if max_ts.is_zero() {
>>>>>>> 8b1fc4fc
            return;
        }

        let locks: Result<Vec<_>> = kv_pairs
            .iter()
            .map(|(key, value)| {
                Lock::parse(value)
                    .map(|lock| (key, lock))
                    .map_err(|e| ErrorInner::Mvcc(e.into()).into())
            })
            .filter(|result| result.is_err() || result.as_ref().unwrap().1.ts <= max_ts)
            .map(|result| {
                // `apply_plain_keys` will be invoked with the data_key in RocksDB layer. So we
                // need to remove the `z` prefix.
                result.map(|(key, lock)| (Key::from_encoded_slice(origin_key(key)), lock))
            })
            .collect();

        match locks {
            Err(e) => {
                error!(
                    "cannot parse lock";
                    "err" => ?e
                );
                self.state.mark_dirty()
            }
            Ok(l) => self.send(l),
        }
    }

    fn pre_apply_sst(&self, _: &mut ObserverContext<'_>, cf: CfName, _path: &str) {
        if cf == CF_LOCK {
            error!("cannot collect all applied lock: snapshot of lock cf applied from sst file");
            self.state.mark_dirty();
        }
    }
}

struct LockCollectorRunner {
    observer_state: Arc<LockObserverState>,

    collected_locks: Vec<(Key, Lock)>,
}

impl LockCollectorRunner {
    pub fn new(observer_state: Arc<LockObserverState>) -> Self {
        Self {
            observer_state,
            collected_locks: vec![],
        }
    }

    fn handle_observed_locks(&mut self, mut locks: Vec<(Key, Lock)>) {
        if self.collected_locks.len() >= MAX_COLLECT_SIZE {
            return;
        }

        if locks.len() + self.collected_locks.len() >= MAX_COLLECT_SIZE {
            self.observer_state.mark_dirty();
            info!("lock collector marked dirty because received too many locks");
            locks.truncate(MAX_COLLECT_SIZE - self.collected_locks.len());
        }
        self.collected_locks.extend(locks);
    }

    fn start_collecting(&mut self, max_ts: TimeStamp) -> Result<()> {
        let curr_max_ts = self.observer_state.load_max_ts();
        match max_ts.cmp(&curr_max_ts) {
            Less => Err(box_err!(
                "collecting locks with a greater max_ts: {}",
                curr_max_ts
            )),
            Equal => {
                // Stale request. Ignore it.
                Ok(())
            }
            Greater => {
                info!("start collecting locks"; "max_ts" => max_ts);
                self.collected_locks.clear();
                // TODO: `is_clean` may be unexpectedly set to false here, if any error happens on a
                // previous observing. It need to be solved, although it's very unlikely to happen and
                // doesn't affect correctness of data.
                self.observer_state.mark_clean();
                self.observer_state.store_max_ts(max_ts);
                Ok(())
            }
        }
    }

    fn get_collected_locks(&mut self, max_ts: TimeStamp) -> Result<(Vec<LockInfo>, bool)> {
        let curr_max_ts = self.observer_state.load_max_ts();
        if curr_max_ts != max_ts {
            warn!(
                "trying to fetch collected locks but now collecting with another max_ts";
                "req_max_ts" => max_ts,
                "current_max_ts" => curr_max_ts,
            );
            return Err(box_err!(
                "trying to fetch collected locks but now collecting with another max_ts"
            ));
        }

        let locks: Result<_> = self
            .collected_locks
            .iter()
            .map(|(k, l)| {
                k.to_raw()
                    .map(|raw_key| l.clone().into_lock_info(raw_key))
                    .map_err(|e| Error::from(MvccError::from(e)))
            })
            .collect();

        Ok((locks?, self.observer_state.is_clean()))
    }

    fn stop_collecting(&mut self, max_ts: TimeStamp) -> Result<()> {
        let curr_max_ts =
            self.observer_state
                .max_ts
                .compare_and_swap(max_ts.into_inner(), 0, Ordering::SeqCst);
        let curr_max_ts = TimeStamp::new(curr_max_ts);

        if curr_max_ts == max_ts {
            self.collected_locks.clear();
            info!("stop collecting locks"; "max_ts" => max_ts);
            Ok(())
        } else {
            warn!(
                "trying to stop collecting locks, but now collecting with a different max_ts";
                "stopping_max_ts" => max_ts,
                "current_max_ts" => curr_max_ts,
            );
            Err(box_err!("collecting locks with another max_ts"))
        }
    }
}

impl Runnable<LockCollectorTask> for LockCollectorRunner {
    fn run(&mut self, task: LockCollectorTask) {
        match task {
            LockCollectorTask::ObservedLocks(locks) => self.handle_observed_locks(locks),
            LockCollectorTask::StartCollecting { max_ts, callback } => {
                callback(self.start_collecting(max_ts))
            }
            LockCollectorTask::GetCollectedLocks { max_ts, callback } => {
                callback(self.get_collected_locks(max_ts))
            }
            LockCollectorTask::StopCollecting { max_ts, callback } => {
                callback(self.stop_collecting(max_ts))
            }
        }
    }
}

pub struct AppliedLockCollector {
    worker: Mutex<Worker<LockCollectorTask>>,
    scheduler: Scheduler<LockCollectorTask>,
}

impl AppliedLockCollector {
    pub fn new(coprocessor_host: &mut CoprocessorHost<RocksEngine>) -> Result<Self> {
        let worker = Mutex::new(WorkerBuilder::new("lock-collector").create());

        let scheduler = worker.lock().unwrap().scheduler();

        let state = Arc::new(LockObserverState::default());
        let runner = LockCollectorRunner::new(Arc::clone(&state));
        let observer = LockObserver::new(state, scheduler.clone());

        observer.register(coprocessor_host);

        // Start the worker
        worker.lock().unwrap().start(runner)?;

        Ok(Self { worker, scheduler })
    }

    pub fn stop(&self) -> Result<()> {
        if let Some(h) = self.worker.lock().unwrap().stop() {
            if let Err(e) = h.join() {
                return Err(box_err!(
                    "failed to join applied_lock_collector handle, err: {:?}",
                    e
                ));
            }
        }
        Ok(())
    }

    /// Starts collecting applied locks whose `start_ts` <= `max_ts`. Only one `max_ts` is valid
    /// at one time.
    pub fn start_collecting(&self, max_ts: TimeStamp, callback: Callback<()>) -> Result<()> {
        self.scheduler
            .schedule(LockCollectorTask::StartCollecting { max_ts, callback })
            .map_err(|e| box_err!("failed to schedule task: {:?}", e))
    }

    /// Get the collected locks after `start_collecting`. Only valid when `max_ts` matches the
    /// `max_ts` provided to `start_collecting`.
    /// Collects at most `MAX_COLLECT_SIZE` locks. If there are (even potentially) more locks than
    /// `MAX_COLLECT_SIZE` or any error happens, the flag `is_clean` will be unset, which represents
    /// `AppliedLockCollector` cannot collect all locks.
    pub fn get_collected_locks(
        &self,
        max_ts: TimeStamp,
        callback: Callback<(Vec<LockInfo>, bool)>,
    ) -> Result<()> {
        self.scheduler
            .schedule(LockCollectorTask::GetCollectedLocks { max_ts, callback })
            .map_err(|e| box_err!("failed to schedule task: {:?}", e))
    }

    /// Stop collecting locks. Only valid when `max_ts` matches the `max_ts` provided to
    /// `start_collecting`.
    pub fn stop_collecting(&self, max_ts: TimeStamp, callback: Callback<()>) -> Result<()> {
        self.scheduler
            .schedule(LockCollectorTask::StopCollecting { max_ts, callback })
            .map_err(|e| box_err!("failed to schedule task: {:?}", e))
    }
}

impl Drop for AppliedLockCollector {
    fn drop(&mut self) {
        let r = self.stop();
        if let Err(e) = r {
            error!("Failed to stop applied_lock_collector"; "err" => ?e);
        }
    }
}

#[cfg(test)]
mod tests {
    use super::*;
    use engine_traits::CF_DEFAULT;
    use kvproto::kvrpcpb::Op;
    use kvproto::metapb::Region;
    use kvproto::raft_cmdpb::{
        PutRequest, RaftCmdRequest, RaftCmdResponse, Request as RaftRequest,
    };
    use std::sync::mpsc::channel;
    use txn_types::LockType;

    fn lock_info_to_kv(mut lock_info: LockInfo) -> (Vec<u8>, Vec<u8>) {
        let key = Key::from_raw(lock_info.get_key()).into_encoded();
        let lock = Lock::new(
            match lock_info.get_lock_type() {
                Op::Put => LockType::Put,
                Op::Del => LockType::Delete,
                Op::Lock => LockType::Lock,
                Op::PessimisticLock => LockType::Pessimistic,
                _ => unreachable!(),
            },
            lock_info.take_primary_lock(),
            lock_info.get_lock_version().into(),
            lock_info.get_lock_ttl(),
            None,
            0.into(),
            lock_info.get_txn_size(),
            0.into(),
        );
        let value = lock.to_bytes();
        (key, value)
    }

    fn make_apply_request(
        key: Vec<u8>,
        value: Vec<u8>,
        cf: &str,
        cmd_type: CmdType,
    ) -> RaftRequest {
        let mut put_req = PutRequest::default();
        put_req.set_cf(cf.to_owned());
        put_req.set_key(key);
        put_req.set_value(value);

        let mut req = RaftRequest::default();
        req.set_cmd_type(cmd_type);
        req.set_put(put_req);
        req
    }

    fn make_raft_cmd(requests: Vec<RaftRequest>) -> Cmd {
        let mut req = RaftCmdRequest::default();
        req.set_requests(requests.into());
        Cmd::new(0, req, RaftCmdResponse::default())
    }

    fn new_test_collector() -> (AppliedLockCollector, CoprocessorHost<RocksEngine>) {
        let mut coprocessor_host = CoprocessorHost::default();
        let collector = AppliedLockCollector::new(&mut coprocessor_host).unwrap();
        (collector, coprocessor_host)
    }

    fn start_collecting(c: &AppliedLockCollector, max_ts: u64) -> Result<()> {
        let (tx, rx) = channel();
        c.start_collecting(max_ts.into(), Box::new(move |r| tx.send(r).unwrap()))
            .unwrap();
        rx.recv().unwrap()
    }

    fn get_collected_locks(c: &AppliedLockCollector, max_ts: u64) -> Result<(Vec<LockInfo>, bool)> {
        let (tx, rx) = channel();
        c.get_collected_locks(max_ts.into(), Box::new(move |r| tx.send(r).unwrap()))
            .unwrap();
        rx.recv().unwrap()
    }

    fn stop_collecting(c: &AppliedLockCollector, max_ts: u64) -> Result<()> {
        let (tx, rx) = channel();
        c.stop_collecting(max_ts.into(), Box::new(move |r| tx.send(r).unwrap()))
            .unwrap();
        rx.recv().unwrap()
    }

    #[test]
    fn test_start_stop() {
        let (c, _) = new_test_collector();
        // Not started.
        get_collected_locks(&c, 1).unwrap_err();
        stop_collecting(&c, 1).unwrap_err();

        // Started.
        start_collecting(&c, 2).unwrap();
        get_collected_locks(&c, 2).unwrap();
        stop_collecting(&c, 2).unwrap();
        // Stopped.
        get_collected_locks(&c, 2).unwrap_err();
        stop_collecting(&c, 2).unwrap_err();

        // When start_collecting is invoked with a larger ts, the later one will ovewrite the
        // previous one.
        start_collecting(&c, 3).unwrap();
        get_collected_locks(&c, 3).unwrap();
        get_collected_locks(&c, 4).unwrap_err();
        start_collecting(&c, 4).unwrap();
        get_collected_locks(&c, 3).unwrap_err();
        get_collected_locks(&c, 4).unwrap();
        // Do not allow aborting previous observing with a smaller max_ts.
        start_collecting(&c, 3).unwrap_err();
        get_collected_locks(&c, 3).unwrap_err();
        get_collected_locks(&c, 4).unwrap();
        // Do not allow stoping observing with a different max_ts.
        stop_collecting(&c, 3).unwrap_err();
        stop_collecting(&c, 5).unwrap_err();
        stop_collecting(&c, 4).unwrap();
    }

    #[test]
    fn test_apply() {
        let locks: Vec<_> = vec![
            (b"k0", 10),
            (b"k1", 110),
            (b"k5", 100),
            (b"k2", 101),
            (b"k3", 90),
            (b"k2", 99),
        ]
        .into_iter()
        .map(|(k, ts)| {
            let mut lock_info = LockInfo::default();
            lock_info.set_key(k.to_vec());
            lock_info.set_primary_lock(k.to_vec());
            lock_info.set_lock_type(Op::Put);
            lock_info.set_lock_version(ts);
            lock_info
        })
        .collect();
        let lock_kvs: Vec<_> = locks
            .iter()
            .map(|lock| lock_info_to_kv(lock.clone()))
            .collect();

        let (c, coprocessor_host) = new_test_collector();
        let mut expected_result = vec![];

        start_collecting(&c, 100).unwrap();
        assert_eq!(get_collected_locks(&c, 100).unwrap(), (vec![], true));

        // Only puts in lock cf will be monitered.
        let req = vec![
            make_apply_request(
                lock_kvs[0].0.clone(),
                lock_kvs[0].1.clone(),
                CF_LOCK,
                CmdType::Put,
            ),
            make_apply_request(b"1".to_vec(), b"1".to_vec(), CF_DEFAULT, CmdType::Put),
            make_apply_request(b"2".to_vec(), b"2".to_vec(), CF_LOCK, CmdType::Delete),
        ];
        coprocessor_host.post_apply(&Region::default(), &mut make_raft_cmd(req));
        expected_result.push(locks[0].clone());
        assert_eq!(
            get_collected_locks(&c, 100).unwrap(),
            (expected_result.clone(), true)
        );

        // When start collecting with the same max_ts again, shouldn't clean up the observer state.
        start_collecting(&c, 100).unwrap();
        assert_eq!(
            get_collected_locks(&c, 100).unwrap(),
            (expected_result.clone(), true)
        );

        // Only locks with ts <= 100 will be collected.
        let req: Vec<_> = lock_kvs
            .iter()
            .map(|(k, v)| make_apply_request(k.clone(), v.clone(), CF_LOCK, CmdType::Put))
            .collect();
        expected_result.extend(
            locks
                .iter()
                .filter(|l| l.get_lock_version() <= 100)
                .cloned(),
        );
        coprocessor_host.post_apply(&Region::default(), &mut make_raft_cmd(req.clone()));
        assert_eq!(
            get_collected_locks(&c, 100).unwrap(),
            (expected_result, true)
        );

        // When start_collecting is double-invoked again with larger ts, the previous results are
        // dropped.
        start_collecting(&c, 110).unwrap();
        assert_eq!(get_collected_locks(&c, 110).unwrap(), (vec![], true));
        coprocessor_host.post_apply(&Region::default(), &mut make_raft_cmd(req));
        assert_eq!(get_collected_locks(&c, 110).unwrap(), (locks, true));
    }

    #[test]
    fn test_apply_snapshot() {
        let locks: Vec<_> = vec![
            (b"k0", 10),
            (b"k1", 110),
            (b"k5", 100),
            (b"k2", 101),
            (b"k3", 90),
            (b"k2", 99),
        ]
        .into_iter()
        .map(|(k, ts)| {
            let mut lock_info = LockInfo::default();
            lock_info.set_key(k.to_vec());
            lock_info.set_primary_lock(k.to_vec());
            lock_info.set_lock_type(Op::Put);
            lock_info.set_lock_version(ts);
            lock_info
        })
        .collect();
        let lock_kvs: Vec<_> = locks
            .iter()
            .map(|lock| lock_info_to_kv(lock.clone()))
            .map(|(k, v)| (keys::data_key(&k), v))
            .collect();

        let (c, coprocessor_host) = new_test_collector();
        start_collecting(&c, 100).unwrap();

        // Apply plain file to other CFs. Nothing happens.
        coprocessor_host.apply_plain_kvs_from_snapshot(&Region::default(), CF_DEFAULT, &lock_kvs);
        assert_eq!(get_collected_locks(&c, 100).unwrap(), (vec![], true));

        // Apply plain file to lock cf. Locks with ts before 100 will be collected.
        let expected_locks: Vec<_> = locks
            .iter()
            .filter(|l| l.get_lock_version() <= 100)
            .cloned()
            .collect();
        coprocessor_host.apply_plain_kvs_from_snapshot(&Region::default(), CF_LOCK, &lock_kvs);
        assert_eq!(
            get_collected_locks(&c, 100).unwrap(),
            (expected_locks.clone(), true)
        );
        // Fetch result twice gets the same result.
        assert_eq!(
            get_collected_locks(&c, 100).unwrap(),
            (expected_locks.clone(), true)
        );

        // When stale start_collecting request arrives, the previous collected results shouldn't
        // be dropped.
        start_collecting(&c, 100).unwrap();
        assert_eq!(
            get_collected_locks(&c, 100).unwrap(),
            (expected_locks.clone(), true)
        );
        start_collecting(&c, 90).unwrap_err();
        assert_eq!(
            get_collected_locks(&c, 100).unwrap(),
            (expected_locks, true)
        );

        // When start_collecting is double-invoked again with larger ts, the previous results are
        // dropped.
        start_collecting(&c, 110).unwrap();
        assert_eq!(get_collected_locks(&c, 110).unwrap(), (vec![], true));
        coprocessor_host.apply_plain_kvs_from_snapshot(&Region::default(), CF_LOCK, &lock_kvs);
        assert_eq!(get_collected_locks(&c, 110).unwrap(), (locks.clone(), true));

        // Apply SST file to other cfs. Nothing happens.
        coprocessor_host.pre_apply_sst_from_snapshot(&Region::default(), CF_DEFAULT, "");
        assert_eq!(get_collected_locks(&c, 110).unwrap(), (locks.clone(), true));

        // Apply SST file to lock cf is not supported. This will cause error and therefore
        // `is_clean` will be set to false.
        coprocessor_host.pre_apply_sst_from_snapshot(&Region::default(), CF_LOCK, "");
        assert_eq!(get_collected_locks(&c, 110).unwrap(), (locks, false));
    }

    #[test]
    fn test_not_clean() {
        let (c, coprocessor_host) = new_test_collector();
        start_collecting(&c, 1).unwrap();
        // When error happens, `is_clean` should be set to false.
        // The value is not a valid lock.
        let (k, v) = (Key::from_raw(b"k1").into_encoded(), b"v1".to_vec());
        let req = make_apply_request(k.clone(), v.clone(), CF_LOCK, CmdType::Put);
        coprocessor_host.post_apply(&Region::default(), &mut make_raft_cmd(vec![req]));
        assert_eq!(get_collected_locks(&c, 1).unwrap(), (vec![], false));

        // `is_clean` should be reset after invoking `start_collecting`.
        start_collecting(&c, 2).unwrap();
        assert_eq!(get_collected_locks(&c, 2).unwrap(), (vec![], true));
        coprocessor_host.apply_plain_kvs_from_snapshot(
            &Region::default(),
            CF_LOCK,
            &[(keys::data_key(&k), v)],
        );
        assert_eq!(get_collected_locks(&c, 2).unwrap(), (vec![], false));

        start_collecting(&c, 3).unwrap();
        assert_eq!(get_collected_locks(&c, 3).unwrap(), (vec![], true));

        // If there are too many locks, `is_clean` should be set to false.
        let mut lock = LockInfo::default();
        lock.set_key(b"k2".to_vec());
        lock.set_primary_lock(b"k2".to_vec());
        lock.set_lock_type(Op::Put);
        lock.set_lock_version(1);

        let batch_generate_locks = |count| {
            let (k, v) = lock_info_to_kv(lock.clone());
            let req = make_apply_request(k, v, CF_LOCK, CmdType::Put);
            let mut raft_cmd = make_raft_cmd(vec![req; count]);
            coprocessor_host.post_apply(&Region::default(), &mut raft_cmd);
        };

        batch_generate_locks(MAX_COLLECT_SIZE - 1);
        let (locks, is_clean) = get_collected_locks(&c, 3).unwrap();
        assert_eq!(locks.len(), MAX_COLLECT_SIZE - 1);
        assert!(is_clean);

        batch_generate_locks(1);
        let (locks, is_clean) = get_collected_locks(&c, 3).unwrap();
        assert_eq!(locks.len(), MAX_COLLECT_SIZE);
        assert!(!is_clean);

        batch_generate_locks(1);
        // If there are more locks, they will be dropped.
        let (locks, is_clean) = get_collected_locks(&c, 3).unwrap();
        assert_eq!(locks.len(), MAX_COLLECT_SIZE);
        assert!(!is_clean);

        start_collecting(&c, 4).unwrap();
        assert_eq!(get_collected_locks(&c, 4).unwrap(), (vec![], true));

        batch_generate_locks(MAX_COLLECT_SIZE - 5);
        let (locks, is_clean) = get_collected_locks(&c, 4).unwrap();
        assert_eq!(locks.len(), MAX_COLLECT_SIZE - 5);
        assert!(is_clean);

        batch_generate_locks(10);
        let (locks, is_clean) = get_collected_locks(&c, 4).unwrap();
        assert_eq!(locks.len(), MAX_COLLECT_SIZE);
        assert!(!is_clean);
    }
}<|MERGE_RESOLUTION|>--- conflicted
+++ resolved
@@ -161,23 +161,13 @@
 impl Coprocessor for LockObserver {}
 
 impl QueryObserver for LockObserver {
-<<<<<<< HEAD
     fn post_apply_query(&self, _: &mut ObserverContext<'_>, cmd: &mut Cmd) {
-        let max_ts = self.load_max_ts();
+        let max_ts = self.state.load_max_ts();
         if max_ts.is_zero() {
             return;
         }
 
-        if !self.is_clean() {
-=======
-    fn pre_apply_query(&self, _: &mut ObserverContext<'_>, requests: &[RaftRequest]) {
         if !self.state.is_clean() {
-            return;
-        }
-
-        let max_ts = self.state.load_max_ts();
-        if max_ts.is_zero() {
->>>>>>> 8b1fc4fc
             return;
         }
 
@@ -227,21 +217,12 @@
             return;
         }
 
-<<<<<<< HEAD
-        let max_ts = self.load_max_ts();
+        let max_ts = self.state.load_max_ts();
         if max_ts.is_zero() {
             return;
         }
 
-        if !self.is_clean() {
-=======
         if !self.state.is_clean() {
-            return;
-        }
-
-        let max_ts = self.state.load_max_ts();
-        if max_ts.is_zero() {
->>>>>>> 8b1fc4fc
             return;
         }
 
