// Copyright 2018 TiKV Project Authors. Licensed under Apache-2.0.

//! DO NOT MOVE THIS FILE. IT WILL BE PARSED BY `fuzz/cli.rs`. SEE `discover_fuzz_targets()`.

mod util;

use self::util::ReadLiteralExt;
use failure::Error;
use std::io::Cursor;

#[inline(always)]
pub fn fuzz_util_codec_bytes(data: &[u8]) -> Result<(), Error> {
    let _ = tikv_util::codec::bytes::encode_bytes(data);
    let _ = tikv_util::codec::bytes::encode_bytes_desc(data);
    let _ = tikv_util::codec::bytes::encoded_bytes_len(data, true);
    let _ = tikv_util::codec::bytes::encoded_bytes_len(data, false);
    Ok(())
}

#[inline(always)]
pub fn fuzz_util_codec_number(data: &[u8]) -> Result<(), Error> {
    use tikv_util::codec::number::NumberEncoder;
    {
        let mut cursor = Cursor::new(data);
        let n = cursor.read_as_u64()?;
        let mut buf = vec![];
        let _ = buf.encode_u64(n);
        let _ = buf.encode_u64_le(n);
        let _ = buf.encode_u64_desc(n);
        let _ = buf.encode_var_u64(n);
    }
    {
        let mut cursor = Cursor::new(data);
        let n = cursor.read_as_i64()?;
        let mut buf = vec![];
        let _ = buf.encode_i64(n);
        let _ = buf.encode_i64_le(n);
        let _ = buf.encode_i64_desc(n);
        let _ = buf.encode_var_i64(n);
    }
    {
        let mut cursor = Cursor::new(data);
        let n = cursor.read_as_f64()?;
        let mut buf = vec![];
        let _ = buf.encode_f64(n);
        let _ = buf.encode_f64_le(n);
        let _ = buf.encode_f64_desc(n);
    }
    {
        let mut cursor = Cursor::new(data);
        let n = cursor.read_as_u32()?;
        let mut buf = vec![];
        let _ = buf.encode_u32(n);
        let _ = buf.encode_u32_le(n);
    }
    {
        let mut cursor = Cursor::new(data);
        let n = cursor.read_as_i32()?;
        let mut buf = vec![];
        let _ = buf.encode_i32_le(n);
    }
    {
        let mut cursor = Cursor::new(data);
        let n = cursor.read_as_u16()?;
        let mut buf = vec![];
        let _ = buf.encode_u16(n);
        let _ = buf.encode_u16_le(n);
    }
    {
        let buf = data.to_owned();
        let _ = tikv_util::codec::number::decode_u64(&mut buf.as_slice());
        let _ = tikv_util::codec::number::decode_u64_desc(&mut buf.as_slice());
        let _ = tikv_util::codec::number::decode_u64_le(&mut buf.as_slice());
        let _ = tikv_util::codec::number::decode_i64(&mut buf.as_slice());
        let _ = tikv_util::codec::number::decode_i64_desc(&mut buf.as_slice());
        let _ = tikv_util::codec::number::decode_i64_le(&mut buf.as_slice());
        let _ = tikv_util::codec::number::decode_f64(&mut buf.as_slice());
        let _ = tikv_util::codec::number::decode_f64_desc(&mut buf.as_slice());
        let _ = tikv_util::codec::number::decode_f64_le(&mut buf.as_slice());
        let _ = tikv_util::codec::number::decode_u32(&mut buf.as_slice());
        let _ = tikv_util::codec::number::decode_u32_le(&mut buf.as_slice());
        let _ = tikv_util::codec::number::decode_i32_le(&mut buf.as_slice());
        let _ = tikv_util::codec::number::decode_u16(&mut buf.as_slice());
        let _ = tikv_util::codec::number::decode_u16_le(&mut buf.as_slice());
    }
    Ok(())
}

trait ReadAsDecimalRoundMode: ReadLiteralExt {
    fn read_as_decimal_round_mode(
        &mut self,
    ) -> Result<::tikv::coprocessor::codec::mysql::decimal::RoundMode, Error> {
        Ok(match self.read_as_u8()? % 3 {
            0 => tikv::coprocessor::codec::mysql::decimal::RoundMode::HalfEven,
            1 => tikv::coprocessor::codec::mysql::decimal::RoundMode::Truncate,
            _ => tikv::coprocessor::codec::mysql::decimal::RoundMode::Ceiling,
        })
    }
}

impl<T: ReadLiteralExt> ReadAsDecimalRoundMode for T {}

#[inline(always)]
pub fn fuzz_coprocessor_codec_decimal(data: &[u8]) -> Result<(), Error> {
    use tikv::coprocessor::codec::mysql::decimal::Decimal;

    fn fuzz(lhs: &Decimal, rhs: &Decimal, cursor: &mut Cursor<&[u8]>) -> Result<(), Error> {
        let _ = lhs.clone().abs();
        let _ = lhs.ceil();
        let _ = lhs.floor();
        let _ = lhs.prec_and_frac();

        let mode = cursor.read_as_decimal_round_mode()?;
        let frac = cursor.read_as_i8()?;
        let _ = lhs.clone().round(frac, mode.clone());

        let shift = cursor.read_as_u64()? as isize;
        let _ = lhs.clone().shift(shift);

        let _ = lhs.as_i64();
        let _ = lhs.as_u64();
        let _ = lhs.as_f64();
        let _ = lhs.is_zero();
        let _ = lhs.approximate_encoded_size();

        let _ = lhs > rhs;

        let _ = lhs + rhs;
        let _ = lhs - rhs;
        let _ = lhs * rhs;
        let _ = lhs.clone() / rhs.clone();
        let _ = lhs.clone() % rhs.clone();
        let _ = -lhs.clone();
        Ok(())
    }

    let mut cursor = Cursor::new(data);
    let decimal1 = Decimal::from_f64(cursor.read_as_f64()?)?;
    let decimal2 = Decimal::from_f64(cursor.read_as_f64()?)?;
    let _ = fuzz(&decimal1, &decimal2, &mut cursor);
    let _ = fuzz(&decimal2, &decimal1, &mut cursor);
    Ok(())
}

trait ReadAsTimeType: ReadLiteralExt {
    fn read_as_time_type(&mut self) -> Result<::tikv::coprocessor::codec::mysql::TimeType, Error> {
        Ok(match self.read_as_u8()? % 3 {
            0 => tikv::coprocessor::codec::mysql::TimeType::Date,
            1 => tikv::coprocessor::codec::mysql::TimeType::DateTime,
            _ => tikv::coprocessor::codec::mysql::TimeType::Timestamp,
        })
    }
}

impl<T: ReadLiteralExt> ReadAsTimeType for T {}

fn fuzz_time(
    t: tikv::coprocessor::codec::mysql::Time,
    mut cursor: Cursor<&[u8]>,
) -> Result<(), Error> {
    use tikv::coprocessor::codec::mysql::TimeEncoder;
    let _ = t.clone().set_time_type(cursor.read_as_time_type()?);
    let _ = t.is_zero();
    let _ = t.invalid_zero();
    let _ = t.to_decimal();
    let _ = t.to_f64();
    let _ = t.to_duration();
    let _ = t.to_packed_u64();
    let _ = t.clone().round_frac(cursor.read_as_i8()?);
    let _ = t.is_leap_year();
    let _ = t.last_day_of_month();
    let _ = t.to_string();
    let mut v = Vec::new();
    let _ = v.encode_time(&t);
    Ok(())
}

pub fn fuzz_coprocessor_codec_time_from_parse(data: &[u8]) -> Result<(), Error> {
    use std::io::Read;
    use tikv::coprocessor::codec::mysql::{Time, Tz};
    let mut cursor = Cursor::new(data);
    let tz = Tz::from_offset(cursor.read_as_i64()?).unwrap_or_else(Tz::utc);
    let fsp = cursor.read_as_i8()?;
    let mut buf: [u8; 32] = [b' '; 32];
    cursor.read_exact(&mut buf)?;
    let t = Time::parse_datetime(::std::str::from_utf8(&buf)?, fsp, &tz)?;
    fuzz_time(t, cursor)
}

pub fn fuzz_coprocessor_codec_time_from_u64(data: &[u8]) -> Result<(), Error> {
    use tikv::coprocessor::codec::mysql::{Time, Tz};
    let mut cursor = Cursor::new(data);
    let u = cursor.read_as_u64()?;
    let time_type = cursor.read_as_time_type()?;
    let tz = Tz::from_offset(cursor.read_as_i64()?).unwrap_or_else(Tz::utc);
    let fsp = cursor.read_as_i8()?;
    let t = Time::from_packed_u64(u, time_type, fsp, &tz)?;
    fuzz_time(t, cursor)
}

<<<<<<< HEAD
#[inline(always)]
pub fn fuzz_codec_bytes(data: &[u8]) -> Result<(), Error> {
    use codec::MemComparableByteCodec;
    let mut buf = vec![0; MemComparableByteCodec::encoded_len(data.len())];
    let _ = MemComparableByteCodec::encode_all(data, buf.as_mut_slice());
    let _ = MemComparableByteCodec::encode_all_desc(data, buf.as_mut_slice());
    let _ = MemComparableByteCodec::try_decode_first(data, buf.as_mut_slice());
    let _ = MemComparableByteCodec::try_decode_first_desc(data, buf.as_mut_slice());
    let mut data = data.to_owned();
    let _ = MemComparableByteCodec::try_decode_first_in_place(data.as_mut_slice());
    let _ = MemComparableByteCodec::try_decode_first_in_place_desc(data.as_mut_slice());
    Ok(())
}

#[inline(always)]
pub fn fuzz_codec_number(data: &[u8]) -> Result<(), Error> {
    use codec::NumberCodec;
    {
        let mut cursor = Cursor::new(data);
        let n = cursor.read_as_u64()?;
        let mut buf = vec![0; 8];
        NumberCodec::encode_u64(buf.as_mut_slice(), n);
        NumberCodec::encode_u64_le(buf.as_mut_slice(), n);
        NumberCodec::encode_u64_desc(buf.as_mut_slice(), n);
        NumberCodec::encode_var_u64(buf.as_mut_slice(), n);
    }
    {
        let mut cursor = Cursor::new(data);
        let n = cursor.read_as_i64()?;
        let mut buf = vec![0; 8];
        NumberCodec::encode_i64(buf.as_mut_slice(), n);
        NumberCodec::encode_i64_le(buf.as_mut_slice(), n);
        NumberCodec::encode_i64_desc(buf.as_mut_slice(), n);
        NumberCodec::encode_var_i64(buf.as_mut_slice(), n);
    }
    {
        let mut cursor = Cursor::new(data);
        let n = cursor.read_as_f64()?;
        let mut buf = vec![0; 8];
        NumberCodec::encode_f64(buf.as_mut_slice(), n);
        NumberCodec::encode_f64_le(buf.as_mut_slice(), n);
        NumberCodec::encode_f64_desc(buf.as_mut_slice(), n);
    }
    {
        let mut cursor = Cursor::new(data);
        let n = cursor.read_as_u32()?;
        let mut buf = vec![0; 4];
        NumberCodec::encode_u32(buf.as_mut_slice(), n);
        NumberCodec::encode_u32_le(buf.as_mut_slice(), n);
    }
    {
        let mut cursor = Cursor::new(data);
        let n = cursor.read_as_i32()?;
        let mut buf = vec![0; 4];
        NumberCodec::encode_i32_le(buf.as_mut_slice(), n);
    }
    {
        let mut cursor = Cursor::new(data);
        let n = cursor.read_as_u16()?;
        let mut buf = vec![0; 2];
        NumberCodec::encode_u16(buf.as_mut_slice(), n);
        NumberCodec::encode_u16_le(buf.as_mut_slice(), n);
    }
    {
        let _ = NumberCodec::decode_u64(data);
        let _ = NumberCodec::decode_u64_desc(data);
        let _ = NumberCodec::decode_u64_le(data);
        let _ = NumberCodec::decode_i64(data);
        let _ = NumberCodec::decode_i64_desc(data);
        let _ = NumberCodec::decode_i64_le(data);
        let _ = NumberCodec::decode_f64(data);
        let _ = NumberCodec::decode_f64_desc(data);
        let _ = NumberCodec::decode_f64_le(data);
        let _ = NumberCodec::decode_u32(data);
        let _ = NumberCodec::decode_u32_le(data);
        let _ = NumberCodec::decode_i32_le(data);
        let _ = NumberCodec::decode_u16(data);
        let _ = NumberCodec::decode_u16_le(data);
    }
    Ok(())
=======
// Duration
fn fuzz_duration(
    t: tikv::coprocessor::codec::mysql::Duration,
    mut cursor: Cursor<&[u8]>,
) -> Result<(), Error> {
    use tikv::coprocessor::codec::mysql::DurationEncoder;
    let _ = t.fsp();
    let mut u = t;
    u.set_fsp(cursor.read_as_u8()?);
    let _ = t.hours();
    let _ = t.minutes();
    let _ = t.secs();
    let _ = t.micro_secs();
    let _ = t.nano_secs();
    let _ = t.to_secs();
    let _ = t.is_zero();
    let _ = t.to_decimal();
    let u = t;
    u.round_frac(cursor.read_as_i8()?)?;
    let mut v = Vec::new();
    let _ = v.encode_duration(&t);
    Ok(())
}

pub fn fuzz_coprocessor_codec_duration_from_nanos(data: &[u8]) -> Result<(), Error> {
    use tikv::coprocessor::codec::mysql::Duration;
    let mut cursor = Cursor::new(data);
    let nanos = cursor.read_as_i64()?;
    let fsp = cursor.read_as_i8()?;
    fuzz_duration(Duration::from_nanos(nanos, fsp)?, cursor)
}

pub fn fuzz_coprocessor_codec_duration_from_parse(data: &[u8]) -> Result<(), Error> {
    use std::io::Read;
    use tikv::coprocessor::codec::mysql::Duration;
    let mut cursor = Cursor::new(data);
    let fsp = cursor.read_as_i8()?;
    let mut buf: [u8; 32] = [b' '; 32];
    cursor.read_exact(&mut buf)?;
    let d = Duration::parse(&buf, fsp)?;
    fuzz_duration(d, cursor)
>>>>>>> 85bb786e
}<|MERGE_RESOLUTION|>--- conflicted
+++ resolved
@@ -198,10 +198,9 @@
     fuzz_time(t, cursor)
 }
 
-<<<<<<< HEAD
 #[inline(always)]
 pub fn fuzz_codec_bytes(data: &[u8]) -> Result<(), Error> {
-    use codec::MemComparableByteCodec;
+    use codec::byte::MemComparableByteCodec;
     let mut buf = vec![0; MemComparableByteCodec::encoded_len(data.len())];
     let _ = MemComparableByteCodec::encode_all(data, buf.as_mut_slice());
     let _ = MemComparableByteCodec::encode_all_desc(data, buf.as_mut_slice());
@@ -215,7 +214,7 @@
 
 #[inline(always)]
 pub fn fuzz_codec_number(data: &[u8]) -> Result<(), Error> {
-    use codec::NumberCodec;
+    use codec::number::NumberCodec;
     {
         let mut cursor = Cursor::new(data);
         let n = cursor.read_as_u64()?;
@@ -279,7 +278,8 @@
         let _ = NumberCodec::decode_u16_le(data);
     }
     Ok(())
-=======
+}
+
 // Duration
 fn fuzz_duration(
     t: tikv::coprocessor::codec::mysql::Duration,
@@ -321,5 +321,4 @@
     cursor.read_exact(&mut buf)?;
     let d = Duration::parse(&buf, fsp)?;
     fuzz_duration(d, cursor)
->>>>>>> 85bb786e
 }