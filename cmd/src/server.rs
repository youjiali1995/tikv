--- conflicted
+++ resolved
@@ -826,15 +826,11 @@
         }
     }
 
-<<<<<<< HEAD
     fn stop(mut self) {
+        tikv_util::thread_group::mark_shutdown();
         if let Some(status_server) = self.status_server.take() {
             status_server.stop();
         }
-=======
-    fn stop(self) {
-        tikv_util::thread_group::mark_shutdown();
->>>>>>> 4fd894b8
         let mut servers = self.servers.unwrap();
         servers
             .server
