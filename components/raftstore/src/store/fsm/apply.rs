// Copyright 2017 TiKV Project Authors. Licensed under Apache-2.0.

use std::borrow::Cow;
use std::cmp::{Ord, Ordering as CmpOrdering};
use std::collections::VecDeque;
use std::fmt::{self, Debug, Formatter};
use std::marker::PhantomData;
use std::ops::{Deref, DerefMut};
use std::sync::atomic::{AtomicBool, AtomicU64, AtomicUsize, Ordering};
#[cfg(test)]
use std::sync::mpsc::Sender;
use std::sync::mpsc::SyncSender;
use std::sync::Arc;
use std::time::Duration;
use std::{cmp, usize};

use batch_system::{BasicMailbox, BatchRouter, BatchSystem, Fsm, HandlerBuilder, PollHandler};
use crossbeam::channel::{TryRecvError, TrySendError};
use engine_rocks::{PerfContext, PerfLevel};
use engine_rocks::{RocksEngine, RocksSnapshot};
use engine_traits::{KvEngine, Snapshot, WriteBatch, WriteBatchVecExt};
use engine_traits::{ALL_CFS, CF_DEFAULT, CF_LOCK, CF_RAFT, CF_WRITE};
use kvproto::import_sstpb::SstMeta;
use kvproto::kvrpcpb::ExtraOp as TxnExtraOp;
use kvproto::metapb::{Peer as PeerMeta, Region, RegionEpoch};
use kvproto::raft_cmdpb::{
    AdminCmdType, AdminRequest, AdminResponse, ChangePeerRequest, CmdType, CommitMergeRequest,
    RaftCmdRequest, RaftCmdResponse, Request, Response,
};
use kvproto::raft_serverpb::{
    MergeState, PeerState, RaftApplyState, RaftTruncatedState, RegionLocalState,
};
use raft::eraftpb::{ConfChange, ConfChangeType, Entry, EntryType, Snapshot as RaftSnapshot};
use time::Timespec;
use uuid::Builder as UuidBuilder;

use crate::coprocessor::{Cmd, CoprocessorHost};
use crate::store::fsm::{RaftPollerBuilder, RaftRouter};
use crate::store::metrics::APPLY_PERF_CONTEXT_TIME_HISTOGRAM_STATIC;
use crate::store::metrics::*;
use crate::store::msg::{Callback, PeerMsg, ReadResponse, SignificantMsg};
use crate::store::peer::Peer;
use crate::store::peer_storage::{
    self, write_initial_apply_state, write_peer_state, ENTRY_MEM_SIZE,
};
use crate::store::util::{check_region_epoch, compare_region_epoch};
use crate::store::util::{KeysInfoFormatter, PerfContextStatistics};

use crate::observe_perf_context_type;
use crate::report_perf_context;

use crate::store::{cmd_resp, util, Config, RegionSnapshot};
use crate::{Error, Result};
use sst_importer::SSTImporter;
use tikv_util::config::{Tracker, VersionTrack};
use tikv_util::escape;
use tikv_util::mpsc::{loose_bounded, LooseBoundedSender, Receiver};
use tikv_util::time::{duration_to_sec, Instant};
use tikv_util::worker::Scheduler;
use tikv_util::Either;
use tikv_util::MustConsumeVec;
use txn_types::TxnExtra;

use super::metrics::*;

use super::super::RegionTask;
use std::vec::Drain;

const DEFAULT_APPLY_WB_SIZE: usize = 4 * 1024;
const WRITE_BATCH_LIMIT: usize = 16;
const APPLY_WB_SHRINK_SIZE: usize = 1024 * 1024;
const SHRINK_PENDING_CMD_QUEUE_CAP: usize = 64;

pub struct PendingCmd<S>
where
    S: Snapshot,
{
    pub index: u64,
    pub term: u64,
    pub cb: Option<Callback<S>>,
    pub txn_extra: TxnExtra,
}

impl<S> PendingCmd<S>
where
    S: Snapshot,
{
    fn new(index: u64, term: u64, cb: Callback<S>, txn_extra: TxnExtra) -> PendingCmd<S> {
        PendingCmd {
            index,
            term,
            txn_extra,
            cb: Some(cb),
        }
    }
}

impl<S> Drop for PendingCmd<S>
where
    S: Snapshot,
{
    fn drop(&mut self) {
        if self.cb.is_some() {
            safe_panic!(
                "callback of pending command at [index: {}, term: {}] is leak",
                self.index,
                self.term
            );
        }
    }
}

impl<S> Debug for PendingCmd<S>
where
    S: Snapshot,
{
    fn fmt(&self, f: &mut Formatter<'_>) -> fmt::Result {
        write!(
            f,
            "PendingCmd [index: {}, term: {}, has_cb: {}]",
            self.index,
            self.term,
            self.cb.is_some()
        )
    }
}

/// Commands waiting to be committed and applied.
#[derive(Debug)]
pub struct PendingCmdQueue<S>
where
    S: Snapshot,
{
    normals: VecDeque<PendingCmd<S>>,
    conf_change: Option<PendingCmd<S>>,
}

impl<S> PendingCmdQueue<S>
where
    S: Snapshot,
{
    fn new() -> PendingCmdQueue<S> {
        PendingCmdQueue {
            normals: VecDeque::new(),
            conf_change: None,
        }
    }

    fn pop_normal(&mut self, index: u64, term: u64) -> Option<PendingCmd<S>> {
        self.normals.pop_front().and_then(|cmd| {
            if self.normals.capacity() > SHRINK_PENDING_CMD_QUEUE_CAP
                && self.normals.len() < SHRINK_PENDING_CMD_QUEUE_CAP
            {
                self.normals.shrink_to_fit();
            }
            if (cmd.term, cmd.index) > (term, index) {
                self.normals.push_front(cmd);
                return None;
            }
            Some(cmd)
        })
    }

    fn append_normal(&mut self, cmd: PendingCmd<S>) {
        self.normals.push_back(cmd);
    }

    fn take_conf_change(&mut self) -> Option<PendingCmd<S>> {
        // conf change will not be affected when changing between follower and leader,
        // so there is no need to check term.
        self.conf_change.take()
    }

    // TODO: seems we don't need to separate conf change from normal entries.
    fn set_conf_change(&mut self, cmd: PendingCmd<S>) {
        self.conf_change = Some(cmd);
    }
}

#[derive(Default, Debug)]
pub struct ChangePeer {
    pub index: u64,
    pub conf_change: ConfChange,
    pub peer: PeerMeta,
    pub region: Region,
}

#[derive(Debug)]
pub struct Range {
    pub cf: String,
    pub start_key: Vec<u8>,
    pub end_key: Vec<u8>,
}

impl Range {
    fn new(cf: String, start_key: Vec<u8>, end_key: Vec<u8>) -> Range {
        Range {
            cf,
            start_key,
            end_key,
        }
    }
}

#[derive(Debug)]
pub enum ExecResult<S> {
    ChangePeer(ChangePeer),
    CompactLog {
        state: RaftTruncatedState,
        first_index: u64,
    },
    SplitRegion {
        regions: Vec<Region>,
        derived: Region,
    },
    PrepareMerge {
        region: Region,
        state: MergeState,
    },
    CommitMerge {
        region: Region,
        source: Region,
    },
    RollbackMerge {
        region: Region,
        commit: u64,
    },
    ComputeHash {
        region: Region,
        index: u64,
        snap: S,
    },
    VerifyHash {
        index: u64,
        hash: Vec<u8>,
    },
    DeleteRange {
        ranges: Vec<Range>,
    },
    IngestSst {
        ssts: Vec<SstMeta>,
    },
}

/// The possible returned value when applying logs.
pub enum ApplyResult<S> {
    None,
    Yield,
    /// Additional result that needs to be sent back to raftstore.
    Res(ExecResult<S>),
    /// It is unable to apply the `CommitMerge` until the source peer
    /// has applied to the required position and sets the atomic boolean
    /// to true.
    WaitMergeSource(Arc<AtomicU64>),
}

struct ExecContext {
    apply_state: RaftApplyState,
    index: u64,
    term: u64,
}

impl ExecContext {
    pub fn new(apply_state: RaftApplyState, index: u64, term: u64) -> ExecContext {
        ExecContext {
            apply_state,
            index,
            term,
        }
    }
}

struct ApplyCallback<S>
where
    S: Snapshot,
{
    region: Region,
    cbs: Vec<(Option<Callback<S>>, Cmd)>,
}

impl<S> ApplyCallback<S>
where
    S: Snapshot,
{
    fn new(region: Region) -> ApplyCallback<S> {
        let cbs = vec![];
        ApplyCallback { region, cbs }
    }

    fn invoke_all(self, host: &CoprocessorHost<RocksEngine>) {
        for (cb, mut cmd) in self.cbs {
            host.post_apply(&self.region, &mut cmd);
            if let Some(cb) = cb {
                cb.invoke_with_response(cmd.response)
            };
        }
    }

    fn push(&mut self, cb: Option<Callback<S>>, cmd: Cmd) {
        self.cbs.push((cb, cmd));
    }
}

pub enum Notifier<S>
where
    S: Snapshot,
{
    Router(RaftRouter<S>),
    #[cfg(test)]
    Sender(Sender<PeerMsg<S>>),
}

impl<S> Clone for Notifier<S>
where
    S: Snapshot,
{
    fn clone(&self) -> Self {
        match self {
            Notifier::Router(v) => Notifier::Router(v.clone()),
            #[cfg(test)]
            Notifier::Sender(v) => Notifier::Sender(v.clone()),
        }
    }
}

impl<S> Notifier<S>
where
    S: Snapshot,
{
    fn notify(&self, region_id: u64, msg: PeerMsg<S>) {
        match *self {
            Notifier::Router(ref r) => {
                r.force_send(region_id, msg).unwrap();
            }
            #[cfg(test)]
            Notifier::Sender(ref s) => s.send(msg).unwrap(),
        }
    }
}

struct ApplyContext<E, W>
where
    E: KvEngine,
    W: WriteBatch + WriteBatchVecExt<E>,
{
    tag: String,
    timer: Option<Instant>,
    host: CoprocessorHost<RocksEngine>,
    importer: Arc<SSTImporter>,
    region_scheduler: Scheduler<RegionTask<E::Snapshot>>,
    router: ApplyRouter,
    notifier: Notifier<E::Snapshot>,
    engine: E,
    cbs: MustConsumeVec<ApplyCallback<E::Snapshot>>,
    apply_res: Vec<ApplyRes<E::Snapshot>>,
    exec_ctx: Option<ExecContext>,

    kv_wb: Option<W>,
    kv_wb_last_bytes: u64,
    kv_wb_last_keys: u64,

    last_applied_index: u64,
    committed_count: usize,

    // Indicates that WAL can be synchronized when data is written to KV engine.
    enable_sync_log: bool,
    // Whether synchronize WAL is preferred.
    sync_log_hint: bool,
    // Whether to use the delete range API instead of deleting one by one.
    use_delete_range: bool,

    perf_context_statistics: PerfContextStatistics,

    yield_duration: Duration,

    // TxnExtra collected from applied cmds.
    txn_extras: MustConsumeVec<TxnExtra>,
}

impl<E, W> ApplyContext<E, W>
where
    E: KvEngine,
    W: WriteBatch + WriteBatchVecExt<E>,
{
    pub fn new(
        tag: String,
        host: CoprocessorHost<RocksEngine>,
        importer: Arc<SSTImporter>,
        region_scheduler: Scheduler<RegionTask<E::Snapshot>>,
        engine: E,
        router: ApplyRouter,
        notifier: Notifier<E::Snapshot>,
        cfg: &Config,
    ) -> ApplyContext<E, W> {
        ApplyContext::<E, W> {
            tag,
            timer: None,
            host,
            importer,
            region_scheduler,
            engine,
            router,
            notifier,
            kv_wb: None,
            cbs: MustConsumeVec::new("callback of apply context"),
            apply_res: vec![],
            kv_wb_last_bytes: 0,
            kv_wb_last_keys: 0,
            last_applied_index: 0,
            committed_count: 0,
            enable_sync_log: cfg.sync_log,
            sync_log_hint: false,
            exec_ctx: None,
            use_delete_range: cfg.use_delete_range,
            perf_context_statistics: PerfContextStatistics::new(cfg.perf_level),
            yield_duration: cfg.apply_yield_duration.0,
            txn_extras: MustConsumeVec::new("extra data from txn"),
        }
    }

    /// Prepares for applying entries for `delegate`.
    ///
    /// A general apply progress for a delegate is:
    /// `prepare_for` -> `commit` [-> `commit` ...] -> `finish_for`.
    /// After all delegates are handled, `write_to_db` method should be called.
    pub fn prepare_for(&mut self, delegate: &mut ApplyDelegate<E>) {
        self.prepare_write_batch();
        self.cbs.push(ApplyCallback::new(delegate.region.clone()));
        self.last_applied_index = delegate.apply_state.get_applied_index();

        if let Some(observe_cmd) = &delegate.observe_cmd {
            let region_id = delegate.region_id();
            if observe_cmd.enabled.load(Ordering::Acquire) {
                self.host.prepare_for_apply(observe_cmd.id, region_id);
            } else {
                info!("region is no longer observerd";
                    "region_id" => region_id);
                delegate.observe_cmd.take();
            }
        }
    }

    /// Prepares WriteBatch.
    ///
    /// If `enable_multi_batch_write` was set true, we create `RocksWriteBatchVec`.
    /// Otherwise create `RocksWriteBatch`.
    pub fn prepare_write_batch(&mut self) {
        if self.kv_wb.is_none() {
            let kv_wb = W::write_batch_vec(&self.engine, WRITE_BATCH_LIMIT, DEFAULT_APPLY_WB_SIZE);
            self.kv_wb = Some(kv_wb);
            self.kv_wb_last_bytes = 0;
            self.kv_wb_last_keys = 0;
        }
    }

    /// Commits all changes have done for delegate. `persistent` indicates whether
    /// write the changes into rocksdb.
    ///
    /// This call is valid only when it's between a `prepare_for` and `finish_for`.
    pub fn commit(&mut self, delegate: &mut ApplyDelegate<E>) {
        if self.last_applied_index < delegate.apply_state.get_applied_index() {
            delegate.write_apply_state(self.kv_wb.as_mut().unwrap());
        }
        // last_applied_index doesn't need to be updated, set persistent to true will
        // force it call `prepare_for` automatically.
        self.commit_opt(delegate, true);
    }

    fn commit_opt(&mut self, delegate: &mut ApplyDelegate<E>, persistent: bool) {
        delegate.update_metrics(self);
        if persistent {
            self.write_to_db();
            self.prepare_for(delegate);
        }
        self.kv_wb_last_bytes = self.kv_wb().data_size() as u64;
        self.kv_wb_last_keys = self.kv_wb().count() as u64;
    }

    /// Writes all the changes into RocksDB.
    /// If it returns true, all pending writes are persisted in engines.
    pub fn write_to_db(&mut self) -> bool {
        let need_sync = self.enable_sync_log && self.sync_log_hint;
        if self.kv_wb.as_ref().map_or(false, |wb| !wb.is_empty()) {
            let mut write_opts = engine_traits::WriteOptions::new();
            write_opts.set_sync(need_sync);
            self.kv_wb()
                .write_to_engine(&self.engine, &write_opts)
                .unwrap_or_else(|e| {
                    panic!("failed to write to engine: {:?}", e);
                });
            report_perf_context!(
                self.perf_context_statistics,
                APPLY_PERF_CONTEXT_TIME_HISTOGRAM_STATIC
            );
            self.sync_log_hint = false;
            let data_size = self.kv_wb().data_size();
            if data_size > APPLY_WB_SHRINK_SIZE {
                // Control the memory usage for the WriteBatch.
                let kv_wb =
                    W::write_batch_vec(&self.engine, WRITE_BATCH_LIMIT, DEFAULT_APPLY_WB_SIZE);
                self.kv_wb = Some(kv_wb);
            } else {
                // Clear data, reuse the WriteBatch, this can reduce memory allocations and deallocations.
                self.kv_wb_mut().clear();
            }
            self.kv_wb_last_bytes = 0;
            self.kv_wb_last_keys = 0;
        }
        // Call it before invoking callback for preventing Commit is executed before Prewrite is observed.
        self.host
            .on_flush_apply(std::mem::take(&mut self.txn_extras));

        for cbs in self.cbs.drain(..) {
            cbs.invoke_all(&self.host);
        }
        need_sync
    }

    /// Finishes `Apply`s for the delegate.
    pub fn finish_for(
        &mut self,
        delegate: &mut ApplyDelegate<E>,
        results: VecDeque<ExecResult<E::Snapshot>>,
    ) {
        if !delegate.pending_remove {
            delegate.write_apply_state(self.kv_wb.as_mut().unwrap());
        }
        self.commit_opt(delegate, false);
        self.apply_res.push(ApplyRes {
            region_id: delegate.region_id(),
            apply_state: delegate.apply_state.clone(),
            exec_res: results,
            metrics: delegate.metrics.clone(),
            applied_index_term: delegate.applied_index_term,
        });
    }

    pub fn delta_bytes(&self) -> u64 {
        self.kv_wb().data_size() as u64 - self.kv_wb_last_bytes
    }

    pub fn delta_keys(&self) -> u64 {
        self.kv_wb().count() as u64 - self.kv_wb_last_keys
    }

    #[inline]
    pub fn kv_wb(&self) -> &W {
        self.kv_wb.as_ref().unwrap()
    }

    #[inline]
    pub fn kv_wb_mut(&mut self) -> &mut W {
        self.kv_wb.as_mut().unwrap()
    }

    /// Flush all pending writes to engines.
    /// If it returns true, all pending writes are persisted in engines.
    pub fn flush(&mut self) -> bool {
        // TODO: this check is too hacky, need to be more verbose and less buggy.
        let t = match self.timer.take() {
            Some(t) => t,
            None => return false,
        };

        // Write to engine
        // raftstore.sync-log = true means we need prevent data loss when power failure.
        // take raft log gc for example, we write kv WAL first, then write raft WAL,
        // if power failure happen, raft WAL may synced to disk, but kv WAL may not.
        // so we use sync-log flag here.
        let is_synced = self.write_to_db();

        if !self.apply_res.is_empty() {
            for res in self.apply_res.drain(..) {
                self.notifier.notify(
                    res.region_id,
                    PeerMsg::ApplyRes {
                        res: TaskRes::Apply(res),
                    },
                );
            }
        }

        let elapsed = t.elapsed();
        STORE_APPLY_LOG_HISTOGRAM.observe(duration_to_sec(elapsed) as f64);

        slow_log!(
            elapsed,
            "{} handle ready {} committed entries",
            self.tag,
            self.committed_count
        );
        self.committed_count = 0;
        is_synced
    }
}

/// Calls the callback of `cmd` when the Region is removed.
fn notify_region_removed(region_id: u64, peer_id: u64, mut cmd: PendingCmd<impl Snapshot>) {
    debug!(
        "region is removed, notify commands";
        "region_id" => region_id,
        "peer_id" => peer_id,
        "index" => cmd.index,
        "term" => cmd.term
    );
    notify_req_region_removed(region_id, cmd.cb.take().unwrap());
}

pub fn notify_req_region_removed(region_id: u64, cb: Callback<impl Snapshot>) {
    let region_not_found = Error::RegionNotFound(region_id);
    let resp = cmd_resp::new_error(region_not_found);
    cb.invoke_with_response(resp);
}

/// Calls the callback of `cmd` when it can not be processed further.
fn notify_stale_command(
    region_id: u64,
    peer_id: u64,
    term: u64,
    mut cmd: PendingCmd<impl Snapshot>,
) {
    info!(
        "command is stale, skip";
        "region_id" => region_id,
        "peer_id" => peer_id,
        "index" => cmd.index,
        "term" => cmd.term
    );
    notify_stale_req(term, cmd.cb.take().unwrap());
}

pub fn notify_stale_req(term: u64, cb: Callback<impl Snapshot>) {
    let resp = cmd_resp::err_resp(Error::StaleCommand, term);
    cb.invoke_with_response(resp);
}

/// Checks if a write is needed to be issued before handling the command.
fn should_write_to_engine(cmd: &RaftCmdRequest) -> bool {
    if cmd.has_admin_request() {
        match cmd.get_admin_request().get_cmd_type() {
            // ComputeHash require an up to date snapshot.
            AdminCmdType::ComputeHash |
            // Merge needs to get the latest apply index.
            AdminCmdType::CommitMerge |
            AdminCmdType::RollbackMerge => return true,
            _ => {}
        }
    }

    // Some commands may modify keys covered by the current write batch, so we
    // must write the current write batch to the engine first.
    for req in cmd.get_requests() {
        if req.has_delete_range() {
            return true;
        }
        if req.has_ingest_sst() {
            return true;
        }
    }

    false
}

/// Checks if a write is needed to be issued after handling the command.
fn should_sync_log(cmd: &RaftCmdRequest) -> bool {
    if cmd.has_admin_request() {
        return true;
    }

    for req in cmd.get_requests() {
        // After ingest sst, sst files are deleted quickly. As a result,
        // ingest sst command can not be handled again and must be synced.
        // See more in Cleanup worker.
        if req.has_ingest_sst() {
            return true;
        }
    }

    false
}

/// A struct that stores the state related to Merge.
///
/// When executing a `CommitMerge`, the source peer may have not applied
/// to the required index, so the target peer has to abort current execution
/// and wait for it asynchronously.
///
/// When rolling the stack, all states required to recover are stored in
/// this struct.
/// TODO: check whether generator/coroutine is a good choice in this case.
struct WaitSourceMergeState {
    /// A flag that indicates whether the source peer has applied to the required
    /// index. If the source peer is ready, this flag should be set to the region id
    /// of source peer.
    logs_up_to_date: Arc<AtomicU64>,
}

struct YieldState<E>
where
    E: KvEngine,
{
    /// All of the entries that need to continue to be applied after
    /// the source peer has applied its logs.
    pending_entries: Vec<Entry>,
    /// All of messages that need to continue to be handled after
    /// the source peer has applied its logs and pending entries
    /// are all handled.
    pending_msgs: Vec<Msg<E>>,
}

impl<E> Debug for YieldState<E>
where
    E: KvEngine,
{
    fn fmt(&self, f: &mut fmt::Formatter<'_>) -> fmt::Result {
        f.debug_struct("YieldState")
            .field("pending_entries", &self.pending_entries.len())
            .field("pending_msgs", &self.pending_msgs.len())
            .finish()
    }
}

impl Debug for WaitSourceMergeState {
    fn fmt(&self, f: &mut fmt::Formatter<'_>) -> fmt::Result {
        f.debug_struct("WaitSourceMergeState")
            .field("logs_up_to_date", &self.logs_up_to_date)
            .finish()
    }
}

/// The apply delegate of a Region which is responsible for handling committed
/// raft log entries of a Region.
///
/// `Apply` is a term of Raft, which means executing the actual commands.
/// In Raft, once some log entries are committed, for every peer of the Raft
/// group will apply the logs one by one. For write commands, it does write or
/// delete to local engine; for admin commands, it does some meta change of the
/// Raft group.
///
/// `Delegate` is just a structure to congregate all apply related fields of a
/// Region. The apply worker receives all the apply tasks of different Regions
/// located at this store, and it will get the corresponding apply delegate to
/// handle the apply task to make the code logic more clear.
#[derive(Debug)]
pub struct ApplyDelegate<E>
where
    E: KvEngine,
{
    /// The ID of the peer.
    id: u64,
    /// The term of the Region.
    term: u64,
    /// The Region information of the peer.
    region: Region,
    /// Peer_tag, "[region region_id] peer_id".
    tag: String,

    /// If the delegate should be stopped from polling.
    /// A delegate can be stopped in conf change, merge or requested by destroy message.
    stopped: bool,
    /// The start time of the current round to execute commands.
    handle_start: Option<Instant>,
    /// Set to true when removing itself because of `ConfChangeType::RemoveNode`, and then
    /// any following committed logs in same Ready should be applied failed.
    pending_remove: bool,

    /// The commands waiting to be committed and applied
    pending_cmds: PendingCmdQueue<E::Snapshot>,
    /// The counter of pending request snapshots. See more in `Peer`.
    pending_request_snapshot_count: Arc<AtomicUsize>,

    /// Indicates the peer is in merging, if that compact log won't be performed.
    is_merging: bool,
    /// Records the epoch version after the last merge.
    last_merge_version: u64,
    yield_state: Option<YieldState<E>>,
    /// A temporary state that keeps track of the progress of the source peer state when
    /// CommitMerge is unable to be executed.
    wait_merge_state: Option<WaitSourceMergeState>,
    // ID of last region that reports ready.
    ready_source_region_id: u64,

    /// TiKV writes apply_state to KV RocksDB, in one write batch together with kv data.
    ///
    /// If we write it to Raft RocksDB, apply_state and kv data (Put, Delete) are in
    /// separate WAL file. When power failure, for current raft log, apply_index may synced
    /// to file, but KV data may not synced to file, so we will lose data.
    apply_state: RaftApplyState,
    /// The term of the raft log at applied index.
    applied_index_term: u64,
    /// The latest synced apply index.
    last_sync_apply_index: u64,

    /// Info about cmd observer.
    observe_cmd: Option<ObserveCmd>,

    /// The local metrics, and it will be flushed periodically.
    metrics: ApplyMetrics,
}

impl<E> ApplyDelegate<E>
where
    E: KvEngine,
{
    fn from_registration(reg: Registration) -> ApplyDelegate<E> {
        ApplyDelegate {
            id: reg.id,
            tag: format!("[region {}] {}", reg.region.get_id(), reg.id),
            region: reg.region,
            pending_remove: false,
            last_sync_apply_index: reg.apply_state.get_applied_index(),
            apply_state: reg.apply_state,
            applied_index_term: reg.applied_index_term,
            term: reg.term,
            stopped: false,
            handle_start: None,
            ready_source_region_id: 0,
            yield_state: None,
            wait_merge_state: None,
            is_merging: reg.is_merging,
            pending_cmds: PendingCmdQueue::new(),
            metrics: Default::default(),
            last_merge_version: 0,
            pending_request_snapshot_count: reg.pending_request_snapshot_count,
            observe_cmd: None,
        }
    }

    pub fn region_id(&self) -> u64 {
        self.region.get_id()
    }

    pub fn id(&self) -> u64 {
        self.id
    }

    /// Handles all the committed_entries, namely, applies the committed entries.
    fn handle_raft_committed_entries<W: WriteBatch + WriteBatchVecExt<E>>(
        &mut self,
        apply_ctx: &mut ApplyContext<E, W>,
        mut committed_entries_drainer: Drain<Entry>,
    ) {
        if committed_entries_drainer.len() == 0 {
            return;
        }
        apply_ctx.prepare_for(self);
        // If we send multiple ConfChange commands, only first one will be proposed correctly,
        // others will be saved as a normal entry with no data, so we must re-propose these
        // commands again.
        apply_ctx.committed_count += committed_entries_drainer.len();
        let mut results = VecDeque::new();
        while let Some(entry) = committed_entries_drainer.next() {
            if self.pending_remove {
                // This peer is about to be destroyed, skip everything.
                break;
            }

            let expect_index = self.apply_state.get_applied_index() + 1;
            if expect_index != entry.get_index() {
                panic!(
                    "{} expect index {}, but got {}",
                    self.tag,
                    expect_index,
                    entry.get_index()
                );
            }

            let res = match entry.get_entry_type() {
                EntryType::EntryNormal => self.handle_raft_entry_normal(apply_ctx, &entry),
                EntryType::EntryConfChange => self.handle_raft_entry_conf_change(apply_ctx, &entry),
                EntryType::EntryConfChangeV2 => unimplemented!(),
            };

            match res {
                ApplyResult::None => {}
                ApplyResult::Res(res) => results.push_back(res),
                ApplyResult::Yield | ApplyResult::WaitMergeSource(_) => {
                    // Both cancel and merge will yield current processing.
                    apply_ctx.committed_count -= committed_entries_drainer.len() + 1;
                    let mut pending_entries =
                        Vec::with_capacity(committed_entries_drainer.len() + 1);
                    // Note that current entry is skipped when yield.
                    pending_entries.push(entry);
                    pending_entries.extend(committed_entries_drainer);
                    apply_ctx.finish_for(self, results);
                    self.yield_state = Some(YieldState {
                        pending_entries,
                        pending_msgs: Vec::default(),
                    });
                    if let ApplyResult::WaitMergeSource(logs_up_to_date) = res {
                        self.wait_merge_state = Some(WaitSourceMergeState { logs_up_to_date });
                    }
                    return;
                }
            }
        }

        apply_ctx.finish_for(self, results);

        if self.pending_remove {
            self.destroy(apply_ctx);
        }
    }

    fn update_metrics<W: WriteBatch + WriteBatchVecExt<E>>(
        &mut self,
        apply_ctx: &ApplyContext<E, W>,
    ) {
        self.metrics.written_bytes += apply_ctx.delta_bytes();
        self.metrics.written_keys += apply_ctx.delta_keys();
    }

    fn write_apply_state<W: WriteBatch + WriteBatchVecExt<E>>(&self, wb: &mut W) {
        wb.put_msg_cf(
            CF_RAFT,
            &keys::apply_state_key(self.region.get_id()),
            &self.apply_state,
        )
        .unwrap_or_else(|e| {
            panic!(
                "{} failed to save apply state to write batch, error: {:?}",
                self.tag, e
            );
        });
    }

    fn handle_raft_entry_normal<W: WriteBatch + WriteBatchVecExt<E>>(
        &mut self,
        apply_ctx: &mut ApplyContext<E, W>,
        entry: &Entry,
    ) -> ApplyResult<E::Snapshot> {
        fail_point!("yield_apply_1000", self.region_id() == 1000, |_| {
            ApplyResult::Yield
        });

        let index = entry.get_index();
        let term = entry.get_term();
        let data = entry.get_data();

        if !data.is_empty() {
            let cmd = util::parse_data_at(data, index, &self.tag);

            if should_write_to_engine(&cmd) || apply_ctx.kv_wb().should_write_to_engine() {
                apply_ctx.commit(self);
                if let Some(start) = self.handle_start.as_ref() {
                    if start.elapsed() >= apply_ctx.yield_duration {
                        return ApplyResult::Yield;
                    }
                }
            }

            return self.process_raft_cmd(apply_ctx, index, term, cmd);
        }
        // TOOD(cdc): should we observe empty cmd, aka leader change?

        self.apply_state.set_applied_index(index);
        self.applied_index_term = term;
        assert!(term > 0);

        // 1. When a peer become leader, it will send an empty entry.
        // 2. When a leader tries to read index during transferring leader,
        //    it will also propose an empty entry. But that entry will not contain
        //    any associated callback. So no need to clear callback.
        while let Some(mut cmd) = self.pending_cmds.pop_normal(std::u64::MAX, term - 1) {
            apply_ctx.cbs.last_mut().unwrap().push(
                cmd.cb.take(),
                Cmd::new(
                    cmd.index,
                    RaftCmdRequest::default(),
                    cmd_resp::err_resp(Error::StaleCommand, term),
                ),
            );
        }
        ApplyResult::None
    }

    fn handle_raft_entry_conf_change<W: WriteBatch + WriteBatchVecExt<E>>(
        &mut self,
        apply_ctx: &mut ApplyContext<E, W>,
        entry: &Entry,
    ) -> ApplyResult<E::Snapshot> {
        // Although conf change can't yield in normal case, it is convenient to
        // simulate yield before applying a conf change log.
        fail_point!("yield_apply_conf_change_3", self.id() == 3, |_| {
            ApplyResult::Yield
        });
        let index = entry.get_index();
        let term = entry.get_term();
        let conf_change: ConfChange = util::parse_data_at(entry.get_data(), index, &self.tag);
        let cmd = util::parse_data_at(conf_change.get_context(), index, &self.tag);
        match self.process_raft_cmd(apply_ctx, index, term, cmd) {
            ApplyResult::None => {
                // If failed, tell Raft that the `ConfChange` was aborted.
                ApplyResult::Res(ExecResult::ChangePeer(Default::default()))
            }
            ApplyResult::Res(mut res) => {
                if let ExecResult::ChangePeer(ref mut cp) = res {
                    cp.conf_change = conf_change;
                } else {
                    panic!(
                        "{} unexpected result {:?} for conf change {:?} at {}",
                        self.tag, res, conf_change, index
                    );
                }
                ApplyResult::Res(res)
            }
            ApplyResult::Yield | ApplyResult::WaitMergeSource(_) => unreachable!(),
        }
    }

    fn find_pending(
        &mut self,
        index: u64,
        term: u64,
        is_conf_change: bool,
    ) -> (Option<Callback<E::Snapshot>>, TxnExtra) {
        let (region_id, peer_id) = (self.region_id(), self.id());
        if is_conf_change {
            if let Some(mut cmd) = self.pending_cmds.take_conf_change() {
                if cmd.index == index && cmd.term == term {
                    return (
                        Some(cmd.cb.take().unwrap()),
                        std::mem::take(&mut cmd.txn_extra),
                    );
                } else {
                    notify_stale_command(region_id, peer_id, self.term, cmd);
                }
            }
            return (None, TxnExtra::default());
        }
        while let Some(mut head) = self.pending_cmds.pop_normal(index, term) {
            if head.term == term {
                if head.index == index {
                    return (
                        Some(head.cb.take().unwrap()),
                        std::mem::take(&mut head.txn_extra),
                    );
                } else {
                    panic!(
                        "{} unexpected callback at term {}, found index {}, expected {}",
                        self.tag, term, head.index, index
                    );
                }
            } else {
                // Because of the lack of original RaftCmdRequest, we skip calling
                // coprocessor here.
                notify_stale_command(region_id, peer_id, self.term, head);
            }
        }
        (None, TxnExtra::default())
    }

    fn process_raft_cmd<W: WriteBatch + WriteBatchVecExt<E>>(
        &mut self,
        apply_ctx: &mut ApplyContext<E, W>,
        index: u64,
        term: u64,
        cmd: RaftCmdRequest,
    ) -> ApplyResult<E::Snapshot> {
        if index == 0 {
            panic!(
                "{} processing raft command needs a none zero index",
                self.tag
            );
        }

        // Set sync log hint if the cmd requires so.
        apply_ctx.sync_log_hint |= should_sync_log(&cmd);

        let is_conf_change = get_change_peer_cmd(&cmd).is_some();
        apply_ctx.host.pre_apply(&self.region, &cmd);
        let (mut resp, exec_result) = self.apply_raft_cmd(apply_ctx, index, term, &cmd);
        if let ApplyResult::WaitMergeSource(_) = exec_result {
            return exec_result;
        }

        debug!(
            "applied command";
            "region_id" => self.region_id(),
            "peer_id" => self.id(),
            "index" => index
        );

        // TODO: if we have exec_result, maybe we should return this callback too. Outer
        // store will call it after handing exec result.
        cmd_resp::bind_term(&mut resp, self.term);
<<<<<<< HEAD
        let cmd_cb = self.find_cb(index, term, is_conf_change);
        let cmd = Cmd::new(index, cmd, resp);
        if let Some(observe_cmd) = self.observe_cmd.as_ref() {
=======
        let (cmd_cb, txn_extra) = self.find_pending(index, term, is_conf_change);
        if let Some(observe_cmd) = self.observe_cmd.as_ref() {
            let cmd = Cmd::new(index, cmd, resp.clone());
            apply_ctx.txn_extras.push(txn_extra);
>>>>>>> 8b1fc4fc
            apply_ctx
                .host
                .on_apply_cmd(observe_cmd.id, self.region_id(), cmd.clone());
        }

        apply_ctx.cbs.last_mut().unwrap().push(cmd_cb, cmd);

        exec_result
    }

    /// Applies raft command.
    ///
    /// An apply operation can fail in the following situations:
    ///   1. it encounters an error that will occur on all stores, it can continue
    /// applying next entry safely, like epoch not match for example;
    ///   2. it encounters an error that may not occur on all stores, in this case
    /// we should try to apply the entry again or panic. Considering that this
    /// usually due to disk operation fail, which is rare, so just panic is ok.
    fn apply_raft_cmd<W: WriteBatch + WriteBatchVecExt<E>>(
        &mut self,
        ctx: &mut ApplyContext<E, W>,
        index: u64,
        term: u64,
        req: &RaftCmdRequest,
    ) -> (RaftCmdResponse, ApplyResult<E::Snapshot>) {
        // if pending remove, apply should be aborted already.
        assert!(!self.pending_remove);

        ctx.exec_ctx = Some(self.new_ctx(index, term));
        ctx.kv_wb_mut().set_save_point();
        let (resp, exec_result) = match self.exec_raft_cmd(ctx, &req) {
            Ok(a) => {
                ctx.kv_wb_mut().pop_save_point().unwrap();
                a
            }
            Err(e) => {
                // clear dirty values.
                ctx.kv_wb_mut().rollback_to_save_point().unwrap();
                match e {
                    Error::EpochNotMatch(..) => debug!(
                        "epoch not match";
                        "region_id" => self.region_id(),
                        "peer_id" => self.id(),
                        "err" => ?e
                    ),
                    _ => error!(
                        "execute raft command";
                        "region_id" => self.region_id(),
                        "peer_id" => self.id(),
                        "err" => ?e
                    ),
                }
                (cmd_resp::new_error(e), ApplyResult::None)
            }
        };
        if let ApplyResult::WaitMergeSource(_) = exec_result {
            return (resp, exec_result);
        }

        let mut exec_ctx = ctx.exec_ctx.take().unwrap();
        exec_ctx.apply_state.set_applied_index(index);

        self.apply_state = exec_ctx.apply_state;
        self.applied_index_term = term;

        if let ApplyResult::Res(ref exec_result) = exec_result {
            match *exec_result {
                ExecResult::ChangePeer(ref cp) => {
                    self.region = cp.region.clone();
                }
                ExecResult::ComputeHash { .. }
                | ExecResult::VerifyHash { .. }
                | ExecResult::CompactLog { .. }
                | ExecResult::DeleteRange { .. }
                | ExecResult::IngestSst { .. } => {}
                ExecResult::SplitRegion { ref derived, .. } => {
                    self.region = derived.clone();
                    self.metrics.size_diff_hint = 0;
                    self.metrics.delete_keys_hint = 0;
                }
                ExecResult::PrepareMerge { ref region, .. } => {
                    self.region = region.clone();
                    self.is_merging = true;
                }
                ExecResult::CommitMerge { ref region, .. } => {
                    self.region = region.clone();
                    self.last_merge_version = region.get_region_epoch().get_version();
                }
                ExecResult::RollbackMerge { ref region, .. } => {
                    self.region = region.clone();
                    self.is_merging = false;
                }
            }
        }

        (resp, exec_result)
    }

    fn destroy<W: WriteBatch + WriteBatchVecExt<E>>(&mut self, apply_ctx: &mut ApplyContext<E, W>) {
        self.stopped = true;
        apply_ctx.router.close(self.region_id());
        for cmd in self.pending_cmds.normals.drain(..) {
            notify_region_removed(self.region.get_id(), self.id, cmd);
        }
        if let Some(cmd) = self.pending_cmds.conf_change.take() {
            notify_region_removed(self.region.get_id(), self.id, cmd);
        }
    }

    fn clear_all_commands_as_stale(&mut self) {
        let (region_id, peer_id) = (self.region_id(), self.id());
        for cmd in self.pending_cmds.normals.drain(..) {
            notify_stale_command(region_id, peer_id, self.term, cmd);
        }
        if let Some(cmd) = self.pending_cmds.conf_change.take() {
            notify_stale_command(region_id, peer_id, self.term, cmd);
        }
    }

    fn new_ctx(&self, index: u64, term: u64) -> ExecContext {
        ExecContext::new(self.apply_state.clone(), index, term)
    }
}

impl<E> ApplyDelegate<E>
where
    E: KvEngine,
{
    // Only errors that will also occur on all other stores should be returned.
    fn exec_raft_cmd<W: WriteBatch + WriteBatchVecExt<E>>(
        &mut self,
        ctx: &mut ApplyContext<E, W>,
        req: &RaftCmdRequest,
    ) -> Result<(RaftCmdResponse, ApplyResult<E::Snapshot>)> {
        // Include region for epoch not match after merge may cause key not in range.
        let include_region =
            req.get_header().get_region_epoch().get_version() >= self.last_merge_version;
        check_region_epoch(req, &self.region, include_region)?;
        if req.has_admin_request() {
            self.exec_admin_cmd(ctx, req)
        } else {
            self.exec_write_cmd(ctx, req)
        }
    }

    fn exec_admin_cmd<W: WriteBatch + WriteBatchVecExt<E>>(
        &mut self,
        ctx: &mut ApplyContext<E, W>,
        req: &RaftCmdRequest,
    ) -> Result<(RaftCmdResponse, ApplyResult<E::Snapshot>)> {
        let request = req.get_admin_request();
        let cmd_type = request.get_cmd_type();
        if cmd_type != AdminCmdType::CompactLog && cmd_type != AdminCmdType::CommitMerge {
            info!(
                "execute admin command";
                "region_id" => self.region_id(),
                "peer_id" => self.id(),
                "term" => ctx.exec_ctx.as_ref().unwrap().term,
                "index" => ctx.exec_ctx.as_ref().unwrap().index,
                "command" => ?request
            );
        }

        let (mut response, exec_result) = match cmd_type {
            AdminCmdType::ChangePeer => self.exec_change_peer(ctx, request),
            AdminCmdType::Split => self.exec_split(ctx, request),
            AdminCmdType::BatchSplit => self.exec_batch_split(ctx, request),
            AdminCmdType::CompactLog => self.exec_compact_log(ctx, request),
            AdminCmdType::TransferLeader => Err(box_err!("transfer leader won't exec")),
            AdminCmdType::ComputeHash => self.exec_compute_hash(ctx, request),
            AdminCmdType::VerifyHash => self.exec_verify_hash(ctx, request),
            // TODO: is it backward compatible to add new cmd_type?
            AdminCmdType::PrepareMerge => self.exec_prepare_merge(ctx, request),
            AdminCmdType::CommitMerge => self.exec_commit_merge(ctx, request),
            AdminCmdType::RollbackMerge => self.exec_rollback_merge(ctx, request),
            AdminCmdType::InvalidAdmin => Err(box_err!("unsupported admin command type")),
        }?;
        response.set_cmd_type(cmd_type);

        let mut resp = RaftCmdResponse::default();
        if !req.get_header().get_uuid().is_empty() {
            let uuid = req.get_header().get_uuid().to_vec();
            resp.mut_header().set_uuid(uuid);
        }
        resp.set_admin_response(response);
        Ok((resp, exec_result))
    }

    fn exec_write_cmd<W: WriteBatch + WriteBatchVecExt<E>>(
        &mut self,
        ctx: &mut ApplyContext<E, W>,
        req: &RaftCmdRequest,
    ) -> Result<(RaftCmdResponse, ApplyResult<E::Snapshot>)> {
        fail_point!(
            "on_apply_write_cmd",
            cfg!(release) || self.id() == 3,
            |_| {
                unimplemented!();
            }
        );

        let requests = req.get_requests();
        let mut responses = Vec::with_capacity(requests.len());

        let mut ranges = vec![];
        let mut ssts = vec![];
        for req in requests {
            let cmd_type = req.get_cmd_type();
            let mut resp = match cmd_type {
                CmdType::Put => self.handle_put(ctx.kv_wb_mut(), req),
                CmdType::Delete => self.handle_delete(ctx.kv_wb_mut(), req),
                CmdType::DeleteRange => {
                    self.handle_delete_range(&ctx.engine, req, &mut ranges, ctx.use_delete_range)
                }
                CmdType::IngestSst => {
                    self.handle_ingest_sst(&ctx.importer, &ctx.engine, req, &mut ssts)
                }
                // Readonly commands are handled in raftstore directly.
                // Don't panic here in case there are old entries need to be applied.
                // It's also safe to skip them here, because a restart must have happened,
                // hence there is no callback to be called.
                CmdType::Snap | CmdType::Get => {
                    warn!(
                        "skip readonly command";
                        "region_id" => self.region_id(),
                        "peer_id" => self.id(),
                        "command" => ?req
                    );
                    continue;
                }
                CmdType::Prewrite | CmdType::Invalid | CmdType::ReadIndex => {
                    Err(box_err!("invalid cmd type, message maybe corrupted"))
                }
            }?;

            resp.set_cmd_type(cmd_type);

            responses.push(resp);
        }

        let mut resp = RaftCmdResponse::default();
        if !req.get_header().get_uuid().is_empty() {
            let uuid = req.get_header().get_uuid().to_vec();
            resp.mut_header().set_uuid(uuid);
        }
        resp.set_responses(responses.into());

        assert!(ranges.is_empty() || ssts.is_empty());
        let exec_res = if !ranges.is_empty() {
            ApplyResult::Res(ExecResult::DeleteRange { ranges })
        } else if !ssts.is_empty() {
            ApplyResult::Res(ExecResult::IngestSst { ssts })
        } else {
            ApplyResult::None
        };

        Ok((resp, exec_res))
    }
}

// Write commands related.
impl<E> ApplyDelegate<E>
where
    E: KvEngine,
{
    fn handle_put<W: WriteBatch>(&mut self, wb: &mut W, req: &Request) -> Result<Response> {
        let (key, value) = (req.get_put().get_key(), req.get_put().get_value());
        // region key range has no data prefix, so we must use origin key to check.
        util::check_key_in_region(key, &self.region)?;

        let resp = Response::default();
        let key = keys::data_key(key);
        self.metrics.size_diff_hint += key.len() as i64;
        self.metrics.size_diff_hint += value.len() as i64;
        if !req.get_put().get_cf().is_empty() {
            let cf = req.get_put().get_cf();
            // TODO: don't allow write preseved cfs.
            if cf == CF_LOCK {
                self.metrics.lock_cf_written_bytes += key.len() as u64;
                self.metrics.lock_cf_written_bytes += value.len() as u64;
            }
            // TODO: check whether cf exists or not.
            wb.put_cf(cf, &key, value).unwrap_or_else(|e| {
                panic!(
                    "{} failed to write ({}, {}) to cf {}: {:?}",
                    self.tag,
                    hex::encode_upper(&key),
                    escape(value),
                    cf,
                    e
                )
            });
        } else {
            wb.put(&key, value).unwrap_or_else(|e| {
                panic!(
                    "{} failed to write ({}, {}): {:?}",
                    self.tag,
                    hex::encode_upper(&key),
                    escape(value),
                    e
                );
            });
        }
        Ok(resp)
    }

    fn handle_delete<W: WriteBatch>(&mut self, wb: &mut W, req: &Request) -> Result<Response> {
        let key = req.get_delete().get_key();
        // region key range has no data prefix, so we must use origin key to check.
        util::check_key_in_region(key, &self.region)?;

        let key = keys::data_key(key);
        // since size_diff_hint is not accurate, so we just skip calculate the value size.
        self.metrics.size_diff_hint -= key.len() as i64;
        let resp = Response::default();
        if !req.get_delete().get_cf().is_empty() {
            let cf = req.get_delete().get_cf();
            // TODO: check whether cf exists or not.
            wb.delete_cf(cf, &key).unwrap_or_else(|e| {
                panic!(
                    "{} failed to delete {}: {}",
                    self.tag,
                    hex::encode_upper(&key),
                    e
                )
            });

            if cf == CF_LOCK {
                // delete is a kind of write for RocksDB.
                self.metrics.lock_cf_written_bytes += key.len() as u64;
            } else {
                self.metrics.delete_keys_hint += 1;
            }
        } else {
            wb.delete(&key).unwrap_or_else(|e| {
                panic!(
                    "{} failed to delete {}: {}",
                    self.tag,
                    hex::encode_upper(&key),
                    e
                )
            });
            self.metrics.delete_keys_hint += 1;
        }

        Ok(resp)
    }

    fn handle_delete_range(
        &mut self,
        engine: &E,
        req: &Request,
        ranges: &mut Vec<Range>,
        use_delete_range: bool,
    ) -> Result<Response> {
        let s_key = req.get_delete_range().get_start_key();
        let e_key = req.get_delete_range().get_end_key();
        let notify_only = req.get_delete_range().get_notify_only();
        if !e_key.is_empty() && s_key >= e_key {
            return Err(box_err!(
                "invalid delete range command, start_key: {:?}, end_key: {:?}",
                s_key,
                e_key
            ));
        }
        // region key range has no data prefix, so we must use origin key to check.
        util::check_key_in_region(s_key, &self.region)?;
        let end_key = keys::data_end_key(e_key);
        let region_end_key = keys::data_end_key(self.region.get_end_key());
        if end_key > region_end_key {
            return Err(Error::KeyNotInRegion(e_key.to_vec(), self.region.clone()));
        }

        let resp = Response::default();
        let mut cf = req.get_delete_range().get_cf();
        if cf.is_empty() {
            cf = CF_DEFAULT;
        }
        if ALL_CFS.iter().find(|x| **x == cf).is_none() {
            return Err(box_err!("invalid delete range command, cf: {:?}", cf));
        }

        let start_key = keys::data_key(s_key);
        // Use delete_files_in_range to drop as many sst files as possible, this
        // is a way to reclaim disk space quickly after drop a table/index.
        if !notify_only {
            engine
                .delete_files_in_range_cf(cf, &start_key, &end_key, /* include_end */ false)
                .unwrap_or_else(|e| {
                    panic!(
                        "{} failed to delete files in range [{}, {}): {:?}",
                        self.tag,
                        hex::encode_upper(&start_key),
                        hex::encode_upper(&end_key),
                        e
                    )
                });

            // Delete all remaining keys.
            engine
                .delete_all_in_range_cf(cf, &start_key, &end_key, use_delete_range)
                .unwrap_or_else(|e| {
                    panic!(
                        "{} failed to delete all in range [{}, {}), cf: {}, err: {:?}",
                        self.tag,
                        hex::encode_upper(&start_key),
                        hex::encode_upper(&end_key),
                        cf,
                        e
                    );
                });
        }

        // TODO: Should this be executed when `notify_only` is set?
        ranges.push(Range::new(cf.to_owned(), start_key, end_key));

        Ok(resp)
    }

    fn handle_ingest_sst(
        &mut self,
        importer: &Arc<SSTImporter>,
        engine: &E,
        req: &Request,
        ssts: &mut Vec<SstMeta>,
    ) -> Result<Response> {
        let sst = req.get_ingest_sst().get_sst();

        if let Err(e) = check_sst_for_ingestion(sst, &self.region) {
            error!(
                 "ingest fail";
                 "region_id" => self.region_id(),
                 "peer_id" => self.id(),
                 "sst" => ?sst,
                 "region" => ?&self.region,
                 "err" => ?e
            );
            // This file is not valid, we can delete it here.
            let _ = importer.delete(sst);
            return Err(e);
        }

        importer.ingest(sst, engine).unwrap_or_else(|e| {
            // If this failed, it means that the file is corrupted or something
            // is wrong with the engine, but we can do nothing about that.
            panic!("{} ingest {:?}: {:?}", self.tag, sst, e);
        });

        ssts.push(sst.clone());
        Ok(Response::default())
    }
}

// Admin commands related.
impl<E> ApplyDelegate<E>
where
    E: KvEngine,
{
    fn exec_change_peer<W: WriteBatch + WriteBatchVecExt<E>>(
        &mut self,
        ctx: &mut ApplyContext<E, W>,
        request: &AdminRequest,
    ) -> Result<(AdminResponse, ApplyResult<E::Snapshot>)> {
        let request = request.get_change_peer();
        let peer = request.get_peer();
        let store_id = peer.get_store_id();
        let change_type = request.get_change_type();
        let mut region = self.region.clone();

        fail_point!(
            "apply_on_conf_change_1_3_1",
            (self.id == 1 || self.id == 3) && self.region_id() == 1,
            |_| panic!("should not use return")
        );
        fail_point!(
            "apply_on_conf_change_3_1",
            self.id == 3 && self.region_id() == 1,
            |_| panic!("should not use return")
        );
        fail_point!(
            "apply_on_conf_change_all_1",
            self.region_id() == 1,
            |_| panic!("should not use return")
        );
        info!(
            "exec ConfChange";
            "region_id" => self.region_id(),
            "peer_id" => self.id(),
            "type" => util::conf_change_type_str(change_type),
            "epoch" => ?region.get_region_epoch(),
        );

        // TODO: we should need more check, like peer validation, duplicated id, etc.
        let conf_ver = region.get_region_epoch().get_conf_ver() + 1;
        region.mut_region_epoch().set_conf_ver(conf_ver);

        match change_type {
            ConfChangeType::AddNode => {
                let add_ndoe_fp = || {
                    fail_point!(
                        "apply_on_add_node_1_2",
                        self.id == 2 && self.region_id() == 1,
                        |_| {}
                    )
                };
                add_ndoe_fp();

                PEER_ADMIN_CMD_COUNTER_VEC
                    .with_label_values(&["add_peer", "all"])
                    .inc();

                let mut exists = false;
                if let Some(p) = util::find_peer_mut(&mut region, store_id) {
                    exists = true;
                    if !p.get_is_learner() || p.get_id() != peer.get_id() {
                        error!(
                            "can't add duplicated peer";
                            "region_id" => self.region_id(),
                            "peer_id" => self.id(),
                            "peer" => ?peer,
                            "region" => ?&self.region
                        );
                        return Err(box_err!(
                            "can't add duplicated peer {:?} to region {:?}",
                            peer,
                            self.region
                        ));
                    } else {
                        p.set_is_learner(false);
                    }
                }
                if !exists {
                    // TODO: Do we allow adding peer in same node?
                    region.mut_peers().push(peer.clone());
                }

                PEER_ADMIN_CMD_COUNTER_VEC
                    .with_label_values(&["add_peer", "success"])
                    .inc();
                info!(
                    "add peer successfully";
                    "region_id" => self.region_id(),
                    "peer_id" => self.id(),
                    "peer" => ?peer,
                    "region" => ?&self.region
                );
            }
            ConfChangeType::RemoveNode => {
                PEER_ADMIN_CMD_COUNTER_VEC
                    .with_label_values(&["remove_peer", "all"])
                    .inc();

                if let Some(p) = util::remove_peer(&mut region, store_id) {
                    // Considering `is_learner` flag in `Peer` here is by design.
                    if &p != peer {
                        error!(
                            "ignore remove unmatched peer";
                            "region_id" => self.region_id(),
                            "peer_id" => self.id(),
                            "expect_peer" => ?peer,
                            "get_peeer" => ?p
                        );
                        return Err(box_err!(
                            "remove unmatched peer: expect: {:?}, get {:?}, ignore",
                            peer,
                            p
                        ));
                    }
                    if self.id == peer.get_id() {
                        // Remove ourself, we will destroy all region data later.
                        // So we need not to apply following logs.
                        self.stopped = true;
                        self.pending_remove = true;
                    }
                } else {
                    error!(
                        "remove missing peer";
                        "region_id" => self.region_id(),
                        "peer_id" => self.id(),
                        "peer" => ?peer,
                        "region" => ?&self.region,
                    );
                    return Err(box_err!(
                        "remove missing peer {:?} from region {:?}",
                        peer,
                        self.region
                    ));
                }

                PEER_ADMIN_CMD_COUNTER_VEC
                    .with_label_values(&["remove_peer", "success"])
                    .inc();
                info!(
                    "remove peer successfully";
                    "region_id" => self.region_id(),
                    "peer_id" => self.id(),
                    "peer" => ?peer,
                    "region" => ?&self.region
                );
            }
            ConfChangeType::AddLearnerNode => {
                PEER_ADMIN_CMD_COUNTER_VEC
                    .with_label_values(&["add_learner", "all"])
                    .inc();

                if util::find_peer(&region, store_id).is_some() {
                    error!(
                        "can't add duplicated learner";
                        "region_id" => self.region_id(),
                        "peer_id" => self.id(),
                        "peer" => ?peer,
                        "region" => ?&self.region
                    );
                    return Err(box_err!(
                        "can't add duplicated learner {:?} to region {:?}",
                        peer,
                        self.region
                    ));
                }
                region.mut_peers().push(peer.clone());

                PEER_ADMIN_CMD_COUNTER_VEC
                    .with_label_values(&["add_learner", "success"])
                    .inc();
                info!(
                    "add learner successfully";
                    "region_id" => self.region_id(),
                    "peer_id" => self.id(),
                    "peer" => ?peer,
                    "region" => ?&self.region,
                );
            }
        }

        let state = if self.pending_remove {
            PeerState::Tombstone
        } else {
            PeerState::Normal
        };
        if let Err(e) = write_peer_state(ctx.kv_wb_mut(), &region, state, None) {
            panic!("{} failed to update region state: {:?}", self.tag, e);
        }

        let mut resp = AdminResponse::default();
        resp.mut_change_peer().set_region(region.clone());

        Ok((
            resp,
            ApplyResult::Res(ExecResult::ChangePeer(ChangePeer {
                index: ctx.exec_ctx.as_ref().unwrap().index,
                conf_change: Default::default(),
                peer: peer.clone(),
                region,
            })),
        ))
    }

    fn exec_split<W: WriteBatch + WriteBatchVecExt<E>>(
        &mut self,
        ctx: &mut ApplyContext<E, W>,
        req: &AdminRequest,
    ) -> Result<(AdminResponse, ApplyResult<E::Snapshot>)> {
        info!(
            "split is deprecated, redirect to use batch split";
            "region_id" => self.region_id(),
            "peer_id" => self.id(),
        );
        let split = req.get_split().to_owned();
        let mut admin_req = AdminRequest::default();
        admin_req
            .mut_splits()
            .set_right_derive(split.get_right_derive());
        admin_req.mut_splits().mut_requests().push(split);
        // This method is executed only when there are unapplied entries after being restarted.
        // So there will be no callback, it's OK to return a response that does not matched
        // with its request.
        self.exec_batch_split(ctx, &admin_req)
    }

    fn exec_batch_split<W: WriteBatch + WriteBatchVecExt<E>>(
        &mut self,
        ctx: &mut ApplyContext<E, W>,
        req: &AdminRequest,
    ) -> Result<(AdminResponse, ApplyResult<E::Snapshot>)> {
        fail_point!(
            "apply_before_split_1_3",
            self.id == 3 && self.region_id() == 1,
            |_| { unreachable!() }
        );

        PEER_ADMIN_CMD_COUNTER.batch_split.all.inc();

        let split_reqs = req.get_splits();
        let right_derive = split_reqs.get_right_derive();
        if split_reqs.get_requests().is_empty() {
            return Err(box_err!("missing split requests"));
        }
        let mut derived = self.region.clone();
        let new_region_cnt = split_reqs.get_requests().len();
        let mut regions = Vec::with_capacity(new_region_cnt + 1);
        let mut keys: VecDeque<Vec<u8>> = VecDeque::with_capacity(new_region_cnt + 1);
        for req in split_reqs.get_requests() {
            let split_key = req.get_split_key();
            if split_key.is_empty() {
                return Err(box_err!("missing split key"));
            }
            if split_key
                <= keys
                    .back()
                    .map_or_else(|| derived.get_start_key(), Vec::as_slice)
            {
                return Err(box_err!("invalid split request: {:?}", split_reqs));
            }
            if req.get_new_peer_ids().len() != derived.get_peers().len() {
                return Err(box_err!(
                    "invalid new peer id count, need {:?}, but got {:?}",
                    derived.get_peers(),
                    req.get_new_peer_ids()
                ));
            }
            keys.push_back(split_key.to_vec());
        }

        util::check_key_in_region(keys.back().unwrap(), &self.region)?;

        info!(
            "split region";
            "region_id" => self.region_id(),
            "peer_id" => self.id(),
            "region" => ?derived,
            "keys" => %KeysInfoFormatter(keys.iter()),
        );
        let new_version = derived.get_region_epoch().get_version() + new_region_cnt as u64;
        derived.mut_region_epoch().set_version(new_version);
        // Note that the split requests only contain ids for new regions, so we need
        // to handle new regions and old region separately.
        if right_derive {
            // So the range of new regions is [old_start_key, split_key1, ..., last_split_key].
            keys.push_front(derived.get_start_key().to_vec());
        } else {
            // So the range of new regions is [split_key1, ..., last_split_key, old_end_key].
            keys.push_back(derived.get_end_key().to_vec());
            derived.set_end_key(keys.front().unwrap().to_vec());
            regions.push(derived.clone());
        }
        let kv_wb_mut = ctx.kv_wb.as_mut().unwrap();
        for req in split_reqs.get_requests() {
            let mut new_region = Region::default();
            // TODO: check new region id validation.
            new_region.set_id(req.get_new_region_id());
            new_region.set_region_epoch(derived.get_region_epoch().to_owned());
            new_region.set_start_key(keys.pop_front().unwrap());
            new_region.set_end_key(keys.front().unwrap().to_vec());
            new_region.set_peers(derived.get_peers().to_vec().into());
            for (peer, peer_id) in new_region
                .mut_peers()
                .iter_mut()
                .zip(req.get_new_peer_ids())
            {
                peer.set_id(*peer_id);
            }
            write_peer_state(kv_wb_mut, &new_region, PeerState::Normal, None)
                .and_then(|_| write_initial_apply_state(kv_wb_mut, new_region.get_id()))
                .unwrap_or_else(|e| {
                    panic!(
                        "{} fails to save split region {:?}: {:?}",
                        self.tag, new_region, e
                    )
                });
            regions.push(new_region);
        }
        if right_derive {
            derived.set_start_key(keys.pop_front().unwrap());
            regions.push(derived.clone());
        }
        write_peer_state(kv_wb_mut, &derived, PeerState::Normal, None).unwrap_or_else(|e| {
            panic!("{} fails to update region {:?}: {:?}", self.tag, derived, e)
        });
        let mut resp = AdminResponse::default();
        resp.mut_splits().set_regions(regions.clone().into());
        PEER_ADMIN_CMD_COUNTER.batch_split.success.inc();

        Ok((
            resp,
            ApplyResult::Res(ExecResult::SplitRegion { regions, derived }),
        ))
    }

    fn exec_prepare_merge<W: WriteBatch + WriteBatchVecExt<E>>(
        &mut self,
        ctx: &mut ApplyContext<E, W>,
        req: &AdminRequest,
    ) -> Result<(AdminResponse, ApplyResult<E::Snapshot>)> {
        fail_point!("apply_before_prepare_merge");

        PEER_ADMIN_CMD_COUNTER.prepare_merge.all.inc();

        let prepare_merge = req.get_prepare_merge();
        let index = prepare_merge.get_min_index();
        let exec_ctx = ctx.exec_ctx.as_ref().unwrap();
        let first_index = peer_storage::first_index(&exec_ctx.apply_state);
        if index < first_index {
            // We filter `CompactLog` command before.
            panic!(
                "{} first index {} > min_index {}, skip pre merge",
                self.tag, first_index, index
            );
        }
        let mut region = self.region.clone();
        let region_version = region.get_region_epoch().get_version() + 1;
        region.mut_region_epoch().set_version(region_version);
        // In theory conf version should not be increased when executing prepare_merge.
        // However, we don't want to do conf change after prepare_merge is committed.
        // This can also be done by iterating all proposal to find if prepare_merge is
        // proposed before proposing conf change, but it make things complicated.
        // Another way is make conf change also check region version, but this is not
        // backward compatible.
        let conf_version = region.get_region_epoch().get_conf_ver() + 1;
        region.mut_region_epoch().set_conf_ver(conf_version);
        let mut merging_state = MergeState::default();
        merging_state.set_min_index(index);
        merging_state.set_target(prepare_merge.get_target().to_owned());
        merging_state.set_commit(exec_ctx.index);
        write_peer_state(
            ctx.kv_wb.as_mut().unwrap(),
            &region,
            PeerState::Merging,
            Some(merging_state.clone()),
        )
        .unwrap_or_else(|e| {
            panic!(
                "{} failed to save merging state {:?} for region {:?}: {:?}",
                self.tag, merging_state, region, e
            )
        });
        fail_point!("apply_after_prepare_merge");
        PEER_ADMIN_CMD_COUNTER.prepare_merge.success.inc();

        Ok((
            AdminResponse::default(),
            ApplyResult::Res(ExecResult::PrepareMerge {
                region,
                state: merging_state,
            }),
        ))
    }

    // The target peer should send missing log entries to the source peer.
    //
    // So, the merge process order would be:
    // 1.   `exec_commit_merge` in target apply fsm and send `CatchUpLogs` to source peer fsm
    // 2.   `on_catch_up_logs_for_merge` in source peer fsm
    // 3.   if the source peer has already executed the corresponding `on_ready_prepare_merge`, set pending_remove and jump to step 6
    // 4.   ... (raft append and apply logs)
    // 5.   `on_ready_prepare_merge` in source peer fsm and set pending_remove (means source region has finished applying all logs)
    // 6.   `logs_up_to_date_for_merge` in source apply fsm (destroy its apply fsm and send Noop to trigger the target apply fsm)
    // 7.   resume `exec_commit_merge` in target apply fsm
    // 8.   `on_ready_commit_merge` in target peer fsm and send `MergeResult` to source peer fsm
    // 9.   `on_merge_result` in source peer fsm (destroy itself)
    fn exec_commit_merge<W: WriteBatch + WriteBatchVecExt<E>>(
        &mut self,
        ctx: &mut ApplyContext<E, W>,
        req: &AdminRequest,
    ) -> Result<(AdminResponse, ApplyResult<E::Snapshot>)> {
        {
            let apply_before_commit_merge = || {
                fail_point!(
                    "apply_before_commit_merge_except_1_4",
                    self.region_id() == 1 && self.id != 4,
                    |_| {}
                );
            };
            apply_before_commit_merge();
        }

        PEER_ADMIN_CMD_COUNTER.commit_merge.all.inc();

        let merge = req.get_commit_merge();
        let source_region = merge.get_source();
        let source_region_id = source_region.get_id();

        // No matter whether the source peer has applied to the required index,
        // it's a race to write apply state in both source delegate and target
        // delegate. So asking the source delegate to stop first.
        if self.ready_source_region_id != source_region_id {
            if self.ready_source_region_id != 0 {
                panic!(
                    "{} unexpected ready source region {}, expecting {}",
                    self.tag, self.ready_source_region_id, source_region_id
                );
            }
            info!(
                "asking delegate to stop";
                "region_id" => self.region_id(),
                "peer_id" => self.id(),
                "source_region_id" => source_region_id
            );
            fail_point!("before_handle_catch_up_logs_for_merge");
            // Sends message to the source peer fsm and pause `exec_commit_merge` process
            let logs_up_to_date = Arc::new(AtomicU64::new(0));
            let msg = SignificantMsg::CatchUpLogs(CatchUpLogs {
                target_region_id: self.region_id(),
                merge: merge.to_owned(),
                logs_up_to_date: logs_up_to_date.clone(),
            });
            ctx.notifier
                .notify(source_region_id, PeerMsg::SignificantMsg(msg));
            return Ok((
                AdminResponse::default(),
                ApplyResult::WaitMergeSource(logs_up_to_date),
            ));
        }

        info!(
            "execute CommitMerge";
            "region_id" => self.region_id(),
            "peer_id" => self.id(),
            "commit" => merge.get_commit(),
            "entries" => merge.get_entries().len(),
            "term" => ctx.exec_ctx.as_ref().unwrap().term,
            "index" => ctx.exec_ctx.as_ref().unwrap().index,
            "source_region" => ?source_region
        );

        self.ready_source_region_id = 0;

        let region_state_key = keys::region_state_key(source_region_id);
        let state: RegionLocalState = match ctx.engine.get_msg_cf(CF_RAFT, &region_state_key) {
            Ok(Some(s)) => s,
            e => panic!(
                "{} failed to get regions state of {:?}: {:?}",
                self.tag, source_region, e
            ),
        };
        if state.get_state() != PeerState::Merging {
            panic!(
                "{} unexpected state of merging region {:?}",
                self.tag, state
            );
        }
        let exist_region = state.get_region().to_owned();
        if *source_region != exist_region {
            panic!(
                "{} source_region {:?} not match exist region {:?}",
                self.tag, source_region, exist_region
            );
        }
        let mut region = self.region.clone();
        // Use a max value so that pd can ensure overlapped region has a priority.
        let version = cmp::max(
            source_region.get_region_epoch().get_version(),
            region.get_region_epoch().get_version(),
        ) + 1;
        region.mut_region_epoch().set_version(version);
        if keys::enc_end_key(&region) == keys::enc_start_key(source_region) {
            region.set_end_key(source_region.get_end_key().to_vec());
        } else {
            region.set_start_key(source_region.get_start_key().to_vec());
        }
        let kv_wb_mut = ctx.kv_wb.as_mut().unwrap();
        write_peer_state(kv_wb_mut, &region, PeerState::Normal, None)
            .and_then(|_| {
                // TODO: maybe all information needs to be filled?
                let mut merging_state = MergeState::default();
                merging_state.set_target(self.region.clone());
                write_peer_state(
                    kv_wb_mut,
                    source_region,
                    PeerState::Tombstone,
                    Some(merging_state),
                )
            })
            .unwrap_or_else(|e| {
                panic!(
                    "{} failed to save merge region {:?}: {:?}",
                    self.tag, region, e
                )
            });

        PEER_ADMIN_CMD_COUNTER.commit_merge.success.inc();

        let resp = AdminResponse::default();
        Ok((
            resp,
            ApplyResult::Res(ExecResult::CommitMerge {
                region,
                source: source_region.to_owned(),
            }),
        ))
    }

    fn exec_rollback_merge<W: WriteBatch + WriteBatchVecExt<E>>(
        &mut self,
        ctx: &mut ApplyContext<E, W>,
        req: &AdminRequest,
    ) -> Result<(AdminResponse, ApplyResult<E::Snapshot>)> {
        PEER_ADMIN_CMD_COUNTER.rollback_merge.all.inc();
        let region_state_key = keys::region_state_key(self.region_id());
        let state: RegionLocalState = match ctx.engine.get_msg_cf(CF_RAFT, &region_state_key) {
            Ok(Some(s)) => s,
            e => panic!("{} failed to get regions state: {:?}", self.tag, e),
        };
        assert_eq!(state.get_state(), PeerState::Merging, "{}", self.tag);
        let rollback = req.get_rollback_merge();
        assert_eq!(
            state.get_merge_state().get_commit(),
            rollback.get_commit(),
            "{}",
            self.tag
        );
        let mut region = self.region.clone();
        let version = region.get_region_epoch().get_version();
        // Update version to avoid duplicated rollback requests.
        region.mut_region_epoch().set_version(version + 1);
        let kv_wb_mut = ctx.kv_wb.as_mut().unwrap();
        write_peer_state(kv_wb_mut, &region, PeerState::Normal, None).unwrap_or_else(|e| {
            panic!(
                "{} failed to rollback merge {:?}: {:?}",
                self.tag, rollback, e
            )
        });

        PEER_ADMIN_CMD_COUNTER.rollback_merge.success.inc();
        let resp = AdminResponse::default();
        Ok((
            resp,
            ApplyResult::Res(ExecResult::RollbackMerge {
                region,
                commit: rollback.get_commit(),
            }),
        ))
    }

    fn exec_compact_log<W: WriteBatch + WriteBatchVecExt<E>>(
        &mut self,
        ctx: &mut ApplyContext<E, W>,
        req: &AdminRequest,
    ) -> Result<(AdminResponse, ApplyResult<E::Snapshot>)> {
        PEER_ADMIN_CMD_COUNTER.compact.all.inc();

        let compact_index = req.get_compact_log().get_compact_index();
        let resp = AdminResponse::default();
        let apply_state = &mut ctx.exec_ctx.as_mut().unwrap().apply_state;
        let first_index = peer_storage::first_index(apply_state);
        if compact_index <= first_index {
            debug!(
                "compact index <= first index, no need to compact";
                "region_id" => self.region_id(),
                "peer_id" => self.id(),
                "compact_index" => compact_index,
                "first_index" => first_index,
            );
            return Ok((resp, ApplyResult::None));
        }
        if self.is_merging {
            info!(
                "in merging mode, skip compact";
                "region_id" => self.region_id(),
                "peer_id" => self.id(),
                "compact_index" => compact_index
            );
            return Ok((resp, ApplyResult::None));
        }

        let compact_term = req.get_compact_log().get_compact_term();
        // TODO: add unit tests to cover all the message integrity checks.
        if compact_term == 0 {
            info!(
                "compact term missing, skip";
                "region_id" => self.region_id(),
                "peer_id" => self.id(),
                "command" => ?req.get_compact_log()
            );
            // old format compact log command, safe to ignore.
            return Err(box_err!(
                "command format is outdated, please upgrade leader"
            ));
        }

        // compact failure is safe to be omitted, no need to assert.
        compact_raft_log(&self.tag, apply_state, compact_index, compact_term)?;

        PEER_ADMIN_CMD_COUNTER.compact.success.inc();

        Ok((
            resp,
            ApplyResult::Res(ExecResult::CompactLog {
                state: apply_state.get_truncated_state().clone(),
                first_index,
            }),
        ))
    }

    fn exec_compute_hash<W: WriteBatch + WriteBatchVecExt<E>>(
        &self,
        ctx: &ApplyContext<E, W>,
        _: &AdminRequest,
    ) -> Result<(AdminResponse, ApplyResult<E::Snapshot>)> {
        let resp = AdminResponse::default();
        Ok((
            resp,
            ApplyResult::Res(ExecResult::ComputeHash {
                region: self.region.clone(),
                index: ctx.exec_ctx.as_ref().unwrap().index,
                // This snapshot may be held for a long time, which may cause too many
                // open files in rocksdb.
                // TODO: figure out another way to do consistency check without snapshot
                // or short life snapshot.
                snap: ctx.engine.snapshot(),
            }),
        ))
    }

    fn exec_verify_hash<W: WriteBatch + WriteBatchVecExt<E>>(
        &self,
        _: &ApplyContext<E, W>,
        req: &AdminRequest,
    ) -> Result<(AdminResponse, ApplyResult<E::Snapshot>)> {
        let verify_req = req.get_verify_hash();
        let index = verify_req.get_index();
        let hash = verify_req.get_hash().to_vec();
        let resp = AdminResponse::default();
        Ok((
            resp,
            ApplyResult::Res(ExecResult::VerifyHash { index, hash }),
        ))
    }
}

pub fn get_change_peer_cmd(msg: &RaftCmdRequest) -> Option<&ChangePeerRequest> {
    if !msg.has_admin_request() {
        return None;
    }
    let req = msg.get_admin_request();
    if !req.has_change_peer() {
        return None;
    }

    Some(req.get_change_peer())
}

fn check_sst_for_ingestion(sst: &SstMeta, region: &Region) -> Result<()> {
    let uuid = sst.get_uuid();
    if let Err(e) = UuidBuilder::from_slice(uuid) {
        return Err(box_err!("invalid uuid {:?}: {:?}", uuid, e));
    }

    let cf_name = sst.get_cf_name();
    if cf_name != CF_DEFAULT && cf_name != CF_WRITE {
        return Err(box_err!("invalid cf name {}", cf_name));
    }

    let region_id = sst.get_region_id();
    if region_id != region.get_id() {
        return Err(Error::RegionNotFound(region_id));
    }

    let epoch = sst.get_region_epoch();
    let region_epoch = region.get_region_epoch();
    if epoch.get_conf_ver() != region_epoch.get_conf_ver()
        || epoch.get_version() != region_epoch.get_version()
    {
        let error = format!("{:?} != {:?}", epoch, region_epoch);
        return Err(Error::EpochNotMatch(error, vec![region.clone()]));
    }

    let range = sst.get_range();
    util::check_key_in_region(range.get_start(), region)?;
    util::check_key_in_region(range.get_end(), region)?;

    Ok(())
}

/// Updates the `state` with given `compact_index` and `compact_term`.
///
/// Remember the Raft log is not deleted here.
pub fn compact_raft_log(
    tag: &str,
    state: &mut RaftApplyState,
    compact_index: u64,
    compact_term: u64,
) -> Result<()> {
    debug!("{} compact log entries to prior to {}", tag, compact_index);

    if compact_index <= state.get_truncated_state().get_index() {
        return Err(box_err!("try to truncate compacted entries"));
    } else if compact_index > state.get_applied_index() {
        return Err(box_err!(
            "compact index {} > applied index {}",
            compact_index,
            state.get_applied_index()
        ));
    }

    // we don't actually delete the logs now, we add an async task to do it.

    state.mut_truncated_state().set_index(compact_index);
    state.mut_truncated_state().set_term(compact_term);

    Ok(())
}

pub struct Apply<S>
where
    S: Snapshot,
{
    pub peer_id: u64,
    pub region_id: u64,
    pub term: u64,
    pub entries: Vec<Entry>,
    pub last_committed_index: u64,
    pub committed_index: u64,
    pub committed_term: u64,
    pub cbs: Vec<Proposal<S>>,
    entries_mem_size: i64,
    entries_count: i64,
}

impl<S: Snapshot> Apply<S> {
    pub(crate) fn new(
        peer_id: u64,
        region_id: u64,
        term: u64,
        entries: Vec<Entry>,
        last_committed_index: u64,
        committed_index: u64,
        committed_term: u64,
        cbs: Vec<Proposal<S>>,
    ) -> Apply<S> {
        let entries_mem_size =
            (ENTRY_MEM_SIZE * entries.capacity()) as i64 + get_entries_mem_size(&entries);
        APPLY_PENDING_BYTES_GAUGE.add(entries_mem_size);
        let entries_count = entries.len() as i64;
        APPLY_PENDING_ENTRIES_GAUGE.add(entries_count);
        Apply {
            peer_id,
            region_id,
            term,
            entries,
            last_committed_index,
            committed_index,
            committed_term,
            cbs,
            entries_mem_size,
            entries_count,
        }
    }
}

impl<S: Snapshot> Drop for Apply<S> {
    fn drop(&mut self) {
        APPLY_PENDING_BYTES_GAUGE.sub(self.entries_mem_size);
        APPLY_PENDING_ENTRIES_GAUGE.sub(self.entries_count);
    }
}

fn get_entries_mem_size(entries: &[Entry]) -> i64 {
    if entries.is_empty() {
        return 0;
    }
    let data_size: i64 = entries
        .iter()
        .map(|e| (e.data.capacity() + e.context.capacity()) as i64)
        .sum();
    data_size
}

#[derive(Default, Clone)]
pub struct Registration {
    pub id: u64,
    pub term: u64,
    pub apply_state: RaftApplyState,
    pub applied_index_term: u64,
    pub region: Region,
    pub pending_request_snapshot_count: Arc<AtomicUsize>,
    pub is_merging: bool,
}

impl Registration {
    pub fn new(peer: &Peer) -> Registration {
        Registration {
            id: peer.peer_id(),
            term: peer.term(),
            apply_state: peer.get_store().apply_state().clone(),
            applied_index_term: peer.get_store().applied_index_term(),
            region: peer.region().clone(),
            pending_request_snapshot_count: peer.pending_request_snapshot_count.clone(),
            is_merging: peer.pending_merge_state.is_some(),
        }
    }
}

pub struct Proposal<S>
where
    S: Snapshot,
{
    pub is_conf_change: bool,
    pub index: u64,
    pub term: u64,
    pub cb: Callback<S>,
    /// `renew_lease_time` contains the last time when a peer starts to renew lease.
    pub renew_lease_time: Option<Timespec>,
    pub txn_extra: TxnExtra,
}

pub struct Destroy {
    region_id: u64,
    async_remove: bool,
    merge_from_snapshot: bool,
}

/// A message that asks the delegate to apply to the given logs and then reply to
/// target mailbox.
#[derive(Default, Debug)]
pub struct CatchUpLogs {
    /// The target region to be notified when given logs are applied.
    pub target_region_id: u64,
    /// Merge request that contains logs to be applied.
    pub merge: CommitMergeRequest,
    /// A flag indicate that all source region's logs are applied.
    ///
    /// This is still necessary although we have a mailbox field already.
    /// Mailbox is used to notify target region, and trigger a round of polling.
    /// But due to the FIFO natural of channel, we need a flag to check if it's
    /// ready when polling.
    pub logs_up_to_date: Arc<AtomicU64>,
}

pub struct GenSnapTask {
    pub(crate) region_id: u64,
    commit_index: u64,
    snap_notifier: SyncSender<RaftSnapshot>,
}

impl GenSnapTask {
    pub fn new(
        region_id: u64,
        commit_index: u64,
        snap_notifier: SyncSender<RaftSnapshot>,
    ) -> GenSnapTask {
        GenSnapTask {
            region_id,
            commit_index,
            snap_notifier,
        }
    }

    pub fn commit_index(&self) -> u64 {
        self.commit_index
    }

    pub fn generate_and_schedule_snapshot<E>(
        self,
        kv_snap: E::Snapshot,
        last_applied_index_term: u64,
        last_applied_state: RaftApplyState,
        region_sched: &Scheduler<RegionTask<E::Snapshot>>,
    ) -> Result<()>
    where
        E: KvEngine,
    {
        let snapshot = RegionTask::Gen {
            region_id: self.region_id,
            notifier: self.snap_notifier,
            last_applied_index_term,
            last_applied_state,
            // This snapshot may be held for a long time, which may cause too many
            // open files in rocksdb.
            kv_snap,
        };
        box_try!(region_sched.schedule(snapshot));
        Ok(())
    }
}

impl Debug for GenSnapTask {
    fn fmt(&self, f: &mut fmt::Formatter<'_>) -> fmt::Result {
        f.debug_struct("GenSnapTask")
            .field("region_id", &self.region_id)
            .field("commit_index", &self.commit_index)
            .finish()
    }
}

static OBSERVE_ID_ALLOC: AtomicUsize = AtomicUsize::new(0);

/// A unique identifier for checking stale observed commands.
#[derive(Clone, Copy, Debug, Eq, PartialEq, Ord, PartialOrd, Hash)]
pub struct ObserveID(usize);

impl ObserveID {
    pub fn new() -> ObserveID {
        ObserveID(OBSERVE_ID_ALLOC.fetch_add(1, Ordering::SeqCst))
    }
}

struct ObserveCmd {
    id: ObserveID,
    enabled: Arc<AtomicBool>,
}

impl Debug for ObserveCmd {
    fn fmt(&self, f: &mut Formatter<'_>) -> fmt::Result {
        f.debug_struct("ObserveCmd").field("id", &self.id).finish()
    }
}

#[derive(Debug)]
pub enum ChangeCmd {
    RegisterObserver {
        observe_id: ObserveID,
        region_id: u64,
        enabled: Arc<AtomicBool>,
    },
    Snapshot {
        observe_id: ObserveID,
        region_id: u64,
    },
}

pub enum Msg<E>
where
    E: KvEngine,
{
    Apply {
        start: Instant,
        apply: Apply<E::Snapshot>,
    },
    Registration(Registration),
    LogsUpToDate(CatchUpLogs),
    Noop,
    Destroy(Destroy),
    Snapshot(GenSnapTask),
    Change {
        cmd: ChangeCmd,
        region_epoch: RegionEpoch,
        cb: Callback<E::Snapshot>,
    },
    #[cfg(any(test, feature = "testexport"))]
    #[allow(clippy::type_complexity)]
    Validate(u64, Box<dyn FnOnce((&ApplyDelegate<E>, bool)) + Send>),
}

impl<E> Msg<E>
where
    E: KvEngine,
{
    pub fn apply(apply: Apply<E::Snapshot>) -> Msg<E> {
        Msg::Apply {
            start: Instant::now(),
            apply,
        }
    }

    pub fn register(peer: &Peer) -> Msg<E> {
        Msg::Registration(Registration::new(peer))
    }

    pub fn destroy(region_id: u64, async_remove: bool, merge_from_snapshot: bool) -> Msg<E> {
        Msg::Destroy(Destroy {
            region_id,
            async_remove,
            merge_from_snapshot,
        })
    }
}

impl<E> Debug for Msg<E>
where
    E: KvEngine,
{
    fn fmt(&self, f: &mut Formatter<'_>) -> fmt::Result {
        match self {
            Msg::Apply { apply, .. } => write!(f, "[region {}] async apply", apply.region_id),
            Msg::Registration(ref r) => {
                write!(f, "[region {}] Reg {:?}", r.region.get_id(), r.apply_state)
            }
            Msg::LogsUpToDate(_) => write!(f, "logs are updated"),
            Msg::Noop => write!(f, "noop"),
            Msg::Destroy(ref d) => write!(f, "[region {}] destroy", d.region_id),
            Msg::Snapshot(GenSnapTask { region_id, .. }) => {
                write!(f, "[region {}] requests a snapshot", region_id)
            }
            Msg::Change {
                cmd: ChangeCmd::RegisterObserver { region_id, .. },
                ..
            } => write!(f, "[region {}] registers cmd observer", region_id),
            Msg::Change {
                cmd: ChangeCmd::Snapshot { region_id, .. },
                ..
            } => write!(f, "[region {}] cmd snapshot", region_id),
            #[cfg(any(test, feature = "testexport"))]
            Msg::Validate(region_id, _) => write!(f, "[region {}] validate", region_id),
        }
    }
}

#[derive(Default, Clone, Debug, PartialEq)]
pub struct ApplyMetrics {
    /// an inaccurate difference in region size since last reset.
    pub size_diff_hint: i64,
    /// delete keys' count since last reset.
    pub delete_keys_hint: u64,

    pub written_bytes: u64,
    pub written_keys: u64,
    pub lock_cf_written_bytes: u64,
}

#[derive(Debug)]
pub struct ApplyRes<S>
where
    S: Snapshot,
{
    pub region_id: u64,
    pub apply_state: RaftApplyState,
    pub applied_index_term: u64,
    pub exec_res: VecDeque<ExecResult<S>>,
    pub metrics: ApplyMetrics,
}

#[derive(Debug)]
pub enum TaskRes<S>
where
    S: Snapshot,
{
    Apply(ApplyRes<S>),
    Destroy {
        // ID of region that has been destroyed.
        region_id: u64,
        // ID of peer that has been destroyed.
        peer_id: u64,
        // Whether destroy request is from its target region's snapshot
        merge_from_snapshot: bool,
    },
}

pub struct ApplyFsm<E>
where
    E: KvEngine,
{
    delegate: ApplyDelegate<E>,
    receiver: Receiver<Msg<E>>,
    mailbox: Option<BasicMailbox<ApplyFsm<E>>>,
}

impl<E> ApplyFsm<E>
where
    E: KvEngine,
{
    fn from_peer(peer: &Peer) -> (LooseBoundedSender<Msg<E>>, Box<ApplyFsm<E>>) {
        let reg = Registration::new(peer);
        ApplyFsm::from_registration(reg)
    }

    fn from_registration(reg: Registration) -> (LooseBoundedSender<Msg<E>>, Box<ApplyFsm<E>>) {
        let (tx, rx) = loose_bounded(usize::MAX);
        let delegate = ApplyDelegate::from_registration(reg);
        (
            tx,
            Box::new(ApplyFsm {
                delegate,
                receiver: rx,
                mailbox: None,
            }),
        )
    }

    /// Handles peer registration. When a peer is created, it will register an apply delegate.
    fn handle_registration(&mut self, reg: Registration) {
        info!(
            "re-register to apply delegates";
            "region_id" => self.delegate.region_id(),
            "peer_id" => self.delegate.id(),
            "term" => reg.term
        );
        assert_eq!(self.delegate.id, reg.id);
        self.delegate.term = reg.term;
        self.delegate.clear_all_commands_as_stale();
        self.delegate = ApplyDelegate::from_registration(reg);
    }

    /// Handles apply tasks, and uses the apply delegate to handle the committed entries.
    fn handle_apply<W: WriteBatch + WriteBatchVecExt<E>>(
        &mut self,
        apply_ctx: &mut ApplyContext<E, W>,
        mut apply: Apply<E::Snapshot>,
    ) {
        if apply_ctx.timer.is_none() {
            apply_ctx.timer = Some(Instant::now_coarse());
        }

        fail_point!("on_handle_apply_1003", self.delegate.id() == 1003, |_| {});
        fail_point!("on_handle_apply_2", self.delegate.id() == 2, |_| {});
        fail_point!("on_handle_apply", |_| {});

        if apply.entries.is_empty() || self.delegate.pending_remove || self.delegate.stopped {
            return;
        }

        self.delegate.metrics = ApplyMetrics::default();
        self.delegate.term = apply.term;
        let prev_state = (
            self.delegate.apply_state.get_last_commit_index(),
            self.delegate.apply_state.get_commit_index(),
            self.delegate.apply_state.get_commit_term(),
        );
        let cur_state = (
            apply.last_committed_index,
            apply.committed_index,
            apply.committed_term,
        );
        if prev_state.0 > cur_state.0 || prev_state.1 > cur_state.1 || prev_state.2 > cur_state.2 {
            panic!(
                "{} commit state jump backward {:?} -> {:?}",
                self.delegate.tag, prev_state, cur_state
            );
        }
        // The apply state may not be written to disk if entries is empty,
        // which seems OK.
        self.delegate.apply_state.set_last_commit_index(cur_state.0);
        self.delegate.apply_state.set_commit_index(cur_state.1);
        self.delegate.apply_state.set_commit_term(cur_state.2);

        self.append_proposal(apply.cbs.drain(..));
        self.delegate
            .handle_raft_committed_entries(apply_ctx, apply.entries.drain(..));
        fail_point!("post_handle_apply_1003", self.delegate.id() == 1003, |_| {});
        if self.delegate.yield_state.is_some() {
            return;
        }
    }

    /// Handles proposals, and appends the commands to the apply delegate.
    fn append_proposal(&mut self, props_drainer: Drain<Proposal<E::Snapshot>>) {
        let (region_id, peer_id) = (self.delegate.region_id(), self.delegate.id());
        let propose_num = props_drainer.len();
        if self.delegate.stopped {
            for p in props_drainer {
                let cmd = PendingCmd::<E::Snapshot>::new(p.index, p.term, p.cb, p.txn_extra);
                notify_stale_command(region_id, peer_id, self.delegate.term, cmd);
            }
            return;
        }
        for p in props_drainer {
            let cmd = PendingCmd::new(p.index, p.term, p.cb, p.txn_extra);
            if p.is_conf_change {
                if let Some(cmd) = self.delegate.pending_cmds.take_conf_change() {
                    // if it loses leadership before conf change is replicated, there may be
                    // a stale pending conf change before next conf change is applied. If it
                    // becomes leader again with the stale pending conf change, will enter
                    // this block, so we notify leadership may have been changed.
                    notify_stale_command(region_id, peer_id, self.delegate.term, cmd);
                }
                self.delegate.pending_cmds.set_conf_change(cmd);
            } else {
                self.delegate.pending_cmds.append_normal(cmd);
            }
        }
        // TODO: observe it in batch.
        APPLY_PROPOSAL.observe(propose_num as f64);
    }

    fn destroy<W: WriteBatch + WriteBatchVecExt<E>>(&mut self, ctx: &mut ApplyContext<E, W>) {
        let region_id = self.delegate.region_id();
        if ctx.apply_res.iter().any(|res| res.region_id == region_id) {
            // Flush before destroying to avoid reordering messages.
            ctx.flush();
        }
        fail_point!(
            "before_peer_destroy_1003",
            self.delegate.id() == 1003,
            |_| {}
        );
        info!(
            "remove delegate from apply delegates";
            "region_id" => self.delegate.region_id(),
            "peer_id" => self.delegate.id(),
        );
        self.delegate.destroy(ctx);
    }

    /// Handles peer destroy. When a peer is destroyed, the corresponding apply delegate should be removed too.
    fn handle_destroy<W: WriteBatch + WriteBatchVecExt<E>>(
        &mut self,
        ctx: &mut ApplyContext<E, W>,
        d: Destroy,
    ) {
        assert_eq!(d.region_id, self.delegate.region_id());
        if d.merge_from_snapshot {
            assert_eq!(self.delegate.stopped, false);
        }
        if !self.delegate.stopped {
            self.destroy(ctx);
            if d.async_remove {
                ctx.notifier.notify(
                    self.delegate.region_id(),
                    PeerMsg::ApplyRes {
                        res: TaskRes::Destroy {
                            region_id: self.delegate.region_id(),
                            peer_id: self.delegate.id,
                            merge_from_snapshot: d.merge_from_snapshot,
                        },
                    },
                );
            }
        }
    }

    fn resume_pending<W: WriteBatch + WriteBatchVecExt<E>>(
        &mut self,
        ctx: &mut ApplyContext<E, W>,
    ) {
        if let Some(ref state) = self.delegate.wait_merge_state {
            let source_region_id = state.logs_up_to_date.load(Ordering::SeqCst);
            if source_region_id == 0 {
                return;
            }
            self.delegate.ready_source_region_id = source_region_id;
        }
        self.delegate.wait_merge_state = None;

        let mut state = self.delegate.yield_state.take().unwrap();

        if ctx.timer.is_none() {
            ctx.timer = Some(Instant::now_coarse());
        }
        if !state.pending_entries.is_empty() {
            self.delegate
                .handle_raft_committed_entries(ctx, state.pending_entries.drain(..));
            if let Some(ref mut s) = self.delegate.yield_state {
                // So the delegate is expected to yield the CPU.
                // It can either be executing another `CommitMerge` in pending_msgs
                // or has been written too much data.
                s.pending_msgs = state.pending_msgs;
                return;
            }
        }

        if !state.pending_msgs.is_empty() {
            self.handle_tasks(ctx, &mut state.pending_msgs);
        }
    }

    fn logs_up_to_date_for_merge<W: WriteBatch + WriteBatchVecExt<E>>(
        &mut self,
        ctx: &mut ApplyContext<E, W>,
        catch_up_logs: CatchUpLogs,
    ) {
        fail_point!("after_handle_catch_up_logs_for_merge");
        fail_point!(
            "after_handle_catch_up_logs_for_merge_1003",
            self.delegate.id() == 1003,
            |_| {}
        );

        let region_id = self.delegate.region_id();
        info!(
            "source logs are all applied now";
            "region_id" => region_id,
            "peer_id" => self.delegate.id(),
        );
        // The source peer fsm will be destroyed when the target peer executes `on_ready_commit_merge`
        // and sends `merge result` to the source peer fsm.
        self.destroy(ctx);
        catch_up_logs
            .logs_up_to_date
            .store(region_id, Ordering::SeqCst);
        // To trigger the target apply fsm
        if let Some(mailbox) = ctx.router.mailbox(catch_up_logs.target_region_id) {
            let _ = mailbox.force_send(Msg::Noop);
        } else {
            error!(
                "failed to get mailbox, are we shutting down?";
                "region_id" => region_id,
                "peer_id" => self.delegate.id(),
            );
        }
    }

    #[allow(unused_mut)]
    fn handle_snapshot<W: WriteBatch + WriteBatchVecExt<E>>(
        &mut self,
        apply_ctx: &mut ApplyContext<E, W>,
        snap_task: GenSnapTask,
    ) {
        if self.delegate.pending_remove || self.delegate.stopped {
            return;
        }
        let applied_index = self.delegate.apply_state.get_applied_index();
        assert!(snap_task.commit_index() <= applied_index);
        let mut need_sync = apply_ctx
            .apply_res
            .iter()
            .any(|res| res.region_id == self.delegate.region_id())
            && self.delegate.last_sync_apply_index != applied_index;
        (|| fail_point!("apply_on_handle_snapshot_sync", |_| { need_sync = true }))();
        if need_sync {
            if apply_ctx.timer.is_none() {
                apply_ctx.timer = Some(Instant::now_coarse());
            }
            apply_ctx.prepare_write_batch();
            self.delegate.write_apply_state(apply_ctx.kv_wb_mut());
            fail_point!(
                "apply_on_handle_snapshot_1_1",
                self.delegate.id == 1 && self.delegate.region_id() == 1,
                |_| unimplemented!()
            );

            apply_ctx.flush();
            // For now, it's more like last_flush_apply_index.
            // TODO: Update it only when `flush()` returns true.
            self.delegate.last_sync_apply_index = applied_index;
        }

        if let Err(e) = snap_task.generate_and_schedule_snapshot::<E>(
            apply_ctx.engine.snapshot(),
            self.delegate.applied_index_term,
            self.delegate.apply_state.clone(),
            &apply_ctx.region_scheduler,
        ) {
            error!(
                "schedule snapshot failed";
                "error" => ?e,
                "region_id" => self.delegate.region_id(),
                "peer_id" => self.delegate.id()
            );
        }
        self.delegate
            .pending_request_snapshot_count
            .fetch_sub(1, Ordering::SeqCst);
        fail_point!(
            "apply_on_handle_snapshot_finish_1_1",
            self.delegate.id == 1 && self.delegate.region_id() == 1,
            |_| unimplemented!()
        );
    }

    fn handle_change<W: WriteBatch + WriteBatchVecExt<E>>(
        &mut self,
        apply_ctx: &mut ApplyContext<E, W>,
        cmd: ChangeCmd,
        region_epoch: RegionEpoch,
        cb: Callback<E::Snapshot>,
    ) {
        let (observe_id, region_id, enabled) = match cmd {
            ChangeCmd::RegisterObserver {
                observe_id,
                region_id,
                enabled,
            } => (observe_id, region_id, Some(enabled)),
            ChangeCmd::Snapshot {
                observe_id,
                region_id,
            } => (observe_id, region_id, None),
        };
        if let Some(observe_cmd) = self.delegate.observe_cmd.as_mut() {
            if observe_cmd.id > observe_id {
                notify_stale_req(self.delegate.term, cb);
                return;
            }
        }

        assert_eq!(self.delegate.region_id(), region_id);
        let resp = match compare_region_epoch(
            &region_epoch,
            &self.delegate.region,
            false, /* check_conf_ver */
            true,  /* check_ver */
            true,  /* include_region */
        ) {
            Ok(()) => {
                // Commit the writebatch for ensuring the following snapshot can get all previous writes.
                if apply_ctx.kv_wb.is_some() && apply_ctx.kv_wb().count() > 0 {
                    apply_ctx.commit(&mut self.delegate);
                }
                ReadResponse {
                    response: Default::default(),
                    snapshot: Some(RegionSnapshot::<E::Snapshot>::from_snapshot(
                        Arc::new(apply_ctx.engine.snapshot()),
                        self.delegate.region.clone(),
                    )),
                    txn_extra_op: TxnExtraOp::Noop,
                }
            }
            Err(e) => {
                // Return error if epoch not match
                cb.invoke_read(ReadResponse {
                    response: cmd_resp::new_error(e),
                    snapshot: None,
                    txn_extra_op: TxnExtraOp::Noop,
                });
                return;
            }
        };
        if let Some(enabled) = enabled {
            assert!(
                !self
                    .delegate
                    .observe_cmd
                    .as_ref()
                    .map_or(false, |o| o.enabled.load(Ordering::SeqCst)),
                "{} observer already exists {:?} {:?}",
                self.delegate.tag,
                self.delegate.observe_cmd,
                observe_id
            );
            // TODO(cdc): take observe_cmd when enabled is false.
            self.delegate.observe_cmd = Some(ObserveCmd {
                id: observe_id,
                enabled,
            });
        }

        cb.invoke_read(resp);
    }

    fn handle_tasks<W: WriteBatch + WriteBatchVecExt<E>>(
        &mut self,
        apply_ctx: &mut ApplyContext<E, W>,
        msgs: &mut Vec<Msg<E>>,
    ) {
        let mut channel_timer = None;
        let mut drainer = msgs.drain(..);
        loop {
            match drainer.next() {
                Some(Msg::Apply { start, apply }) => {
                    if channel_timer.is_none() {
                        channel_timer = Some(start);
                    }
                    self.handle_apply(apply_ctx, apply);
                    if let Some(ref mut state) = self.delegate.yield_state {
                        state.pending_msgs = drainer.collect();
                        break;
                    }
                }
                Some(Msg::Registration(reg)) => self.handle_registration(reg),
                Some(Msg::Destroy(d)) => self.handle_destroy(apply_ctx, d),
                Some(Msg::LogsUpToDate(cul)) => self.logs_up_to_date_for_merge(apply_ctx, cul),
                Some(Msg::Noop) => {}
                Some(Msg::Snapshot(snap_task)) => self.handle_snapshot(apply_ctx, snap_task),
                Some(Msg::Change {
                    cmd,
                    region_epoch,
                    cb,
                }) => self.handle_change(apply_ctx, cmd, region_epoch, cb),
                #[cfg(any(test, feature = "testexport"))]
                Some(Msg::Validate(_, f)) => f((&self.delegate, apply_ctx.enable_sync_log)),
                None => break,
            }
        }
        if let Some(timer) = channel_timer {
            let elapsed = duration_to_sec(timer.elapsed());
            APPLY_TASK_WAIT_TIME_HISTOGRAM.observe(elapsed);
        }
    }
}

impl<E> Fsm for ApplyFsm<E>
where
    E: KvEngine,
{
    type Message = Msg<E>;

    #[inline]
    fn is_stopped(&self) -> bool {
        self.delegate.stopped
    }

    #[inline]
    fn set_mailbox(&mut self, mailbox: Cow<'_, BasicMailbox<Self>>)
    where
        Self: Sized,
    {
        self.mailbox = Some(mailbox.into_owned());
    }

    #[inline]
    fn take_mailbox(&mut self) -> Option<BasicMailbox<Self>>
    where
        Self: Sized,
    {
        self.mailbox.take()
    }
}

impl<E> Drop for ApplyFsm<E>
where
    E: KvEngine,
{
    fn drop(&mut self) {
        self.delegate.clear_all_commands_as_stale();
    }
}

pub struct ControlMsg;

pub struct ControlFsm;

impl Fsm for ControlFsm {
    type Message = ControlMsg;

    #[inline]
    fn is_stopped(&self) -> bool {
        true
    }
}

pub struct ApplyPoller<E, W>
where
    E: KvEngine,
    W: WriteBatch + WriteBatchVecExt<E>,
{
    msg_buf: Vec<Msg<E>>,
    apply_ctx: ApplyContext<E, W>,
    messages_per_tick: usize,
    cfg_tracker: Tracker<Config>,
}

impl<E, W> PollHandler<ApplyFsm<E>, ControlFsm> for ApplyPoller<E, W>
where
    E: KvEngine,
    W: WriteBatch + WriteBatchVecExt<E>,
{
    fn begin(&mut self, _batch_size: usize) {
        if let Some(incoming) = self.cfg_tracker.any_new() {
            match Ord::cmp(&incoming.messages_per_tick, &self.messages_per_tick) {
                CmpOrdering::Greater => {
                    self.msg_buf.reserve(incoming.messages_per_tick);
                    self.messages_per_tick = incoming.messages_per_tick;
                }
                CmpOrdering::Less => {
                    self.msg_buf.shrink_to(incoming.messages_per_tick);
                    self.messages_per_tick = incoming.messages_per_tick;
                }
                _ => {}
            }
            self.apply_ctx.enable_sync_log = incoming.sync_log;
        }
        self.apply_ctx.perf_context_statistics.start();
    }

    /// There is no control fsm in apply poller.
    fn handle_control(&mut self, _: &mut ControlFsm) -> Option<usize> {
        unimplemented!()
    }

    fn handle_normal(&mut self, normal: &mut ApplyFsm<E>) -> Option<usize> {
        let mut expected_msg_count = None;
        normal.delegate.handle_start = Some(Instant::now_coarse());
        if normal.delegate.yield_state.is_some() {
            if normal.delegate.wait_merge_state.is_some() {
                // We need to query the length first, otherwise there is a race
                // condition that new messages are queued after resuming and before
                // query the length.
                expected_msg_count = Some(normal.receiver.len());
            }
            normal.resume_pending(&mut self.apply_ctx);
            if normal.delegate.wait_merge_state.is_some() {
                // Yield due to applying CommitMerge, this fsm can be released if its
                // channel msg count equals to expected_msg_count because it will receive
                // a new message if its source region has applied all needed logs.
                return expected_msg_count;
            } else if normal.delegate.yield_state.is_some() {
                // Yield due to other reasons, this fsm must not be released because
                // it's possible that no new message will be sent to itself.
                // The remaining messages will be handled in next rounds.
                return None;
            }
            expected_msg_count = None;
        }
        while self.msg_buf.len() < self.messages_per_tick {
            match normal.receiver.try_recv() {
                Ok(msg) => self.msg_buf.push(msg),
                Err(TryRecvError::Empty) => {
                    expected_msg_count = Some(0);
                    break;
                }
                Err(TryRecvError::Disconnected) => {
                    normal.delegate.stopped = true;
                    expected_msg_count = Some(0);
                    break;
                }
            }
        }
        normal.handle_tasks(&mut self.apply_ctx, &mut self.msg_buf);
        if normal.delegate.wait_merge_state.is_some() {
            // Check it again immediately as catching up logs can be very fast.
            expected_msg_count = Some(0);
        } else if normal.delegate.yield_state.is_some() {
            // Let it continue to run next time.
            expected_msg_count = None;
        }
        expected_msg_count
    }

    fn end(&mut self, fsms: &mut [Box<ApplyFsm<E>>]) {
        let is_synced = self.apply_ctx.flush();
        if is_synced {
            for fsm in fsms {
                fsm.delegate.last_sync_apply_index = fsm.delegate.apply_state.get_applied_index();
            }
        }
    }
}

pub struct Builder<W: WriteBatch + WriteBatchVecExt<RocksEngine>> {
    tag: String,
    cfg: Arc<VersionTrack<Config>>,
    coprocessor_host: CoprocessorHost<RocksEngine>,
    importer: Arc<SSTImporter>,
    region_scheduler: Scheduler<RegionTask<RocksSnapshot>>,
    engine: RocksEngine,
    sender: Notifier<RocksSnapshot>,
    router: ApplyRouter,
    _phantom: PhantomData<W>,
}

impl<W: WriteBatch + WriteBatchVecExt<RocksEngine>> Builder<W> {
    pub fn new<T, C>(
        builder: &RaftPollerBuilder<T, C>,
        sender: Notifier<RocksSnapshot>,
        router: ApplyRouter,
    ) -> Builder<W> {
        Builder::<W> {
            tag: format!("[store {}]", builder.store.get_id()),
            cfg: builder.cfg.clone(),
            coprocessor_host: builder.coprocessor_host.clone(),
            importer: builder.importer.clone(),
            region_scheduler: builder.region_scheduler.clone(),
            engine: builder.engines.kv.clone(),
            _phantom: PhantomData,
            sender,
            router,
        }
    }
}

impl<W: WriteBatch + WriteBatchVecExt<RocksEngine>>
    HandlerBuilder<ApplyFsm<RocksEngine>, ControlFsm> for Builder<W>
{
    type Handler = ApplyPoller<RocksEngine, W>;

    fn build(&mut self) -> ApplyPoller<RocksEngine, W> {
        let cfg = self.cfg.value();
        ApplyPoller::<RocksEngine, W> {
            msg_buf: Vec::with_capacity(cfg.messages_per_tick),
            apply_ctx: ApplyContext::new(
                self.tag.clone(),
                self.coprocessor_host.clone(),
                self.importer.clone(),
                self.region_scheduler.clone(),
                self.engine.clone(),
                self.router.clone(),
                self.sender.clone(),
                &cfg,
            ),
            messages_per_tick: cfg.messages_per_tick,
            cfg_tracker: self.cfg.clone().tracker(self.tag.clone()),
        }
    }
}

#[derive(Clone)]
pub struct ApplyRouter {
    pub router: BatchRouter<ApplyFsm<RocksEngine>, ControlFsm>,
}

impl Deref for ApplyRouter {
    type Target = BatchRouter<ApplyFsm<RocksEngine>, ControlFsm>;

    fn deref(&self) -> &BatchRouter<ApplyFsm<RocksEngine>, ControlFsm> {
        &self.router
    }
}

impl DerefMut for ApplyRouter {
    fn deref_mut(&mut self) -> &mut BatchRouter<ApplyFsm<RocksEngine>, ControlFsm> {
        &mut self.router
    }
}

impl ApplyRouter {
    pub fn schedule_task(&self, region_id: u64, msg: Msg<RocksEngine>) {
        let reg = match self.try_send(region_id, msg) {
            Either::Left(Ok(())) => return,
            Either::Left(Err(TrySendError::Disconnected(msg))) | Either::Right(msg) => match msg {
                Msg::Registration(reg) => reg,
                Msg::Apply { mut apply, .. } => {
                    info!(
                        "target region is not found, drop proposals";
                        "region_id" => region_id
                    );
                    for p in apply.cbs.drain(..) {
                        let cmd =
                            PendingCmd::<RocksSnapshot>::new(p.index, p.term, p.cb, p.txn_extra);
                        notify_region_removed(apply.region_id, apply.peer_id, cmd);
                    }
                    return;
                }
                Msg::Destroy(_) | Msg::Noop => {
                    info!(
                        "target region is not found, drop messages";
                        "region_id" => region_id
                    );
                    return;
                }
                Msg::Snapshot(_) => {
                    warn!(
                        "region is removed before taking snapshot, are we shutting down?";
                        "region_id" => region_id
                    );
                    return;
                }
                Msg::LogsUpToDate(cul) => {
                    warn!(
                        "region is removed before merged, are we shutting down?";
                        "region_id" => region_id,
                        "merge" => ?cul.merge,
                    );
                    return;
                }
                Msg::Change {
                    cmd: ChangeCmd::RegisterObserver { region_id, .. },
                    cb,
                    ..
                }
                | Msg::Change {
                    cmd: ChangeCmd::Snapshot { region_id, .. },
                    cb,
                    ..
                } => {
                    warn!("target region is not found";
                            "region_id" => region_id);
                    let resp = ReadResponse {
                        response: cmd_resp::new_error(Error::RegionNotFound(region_id)),
                        snapshot: None,
                        txn_extra_op: TxnExtraOp::Noop,
                    };
                    cb.invoke_read(resp);
                    return;
                }
                #[cfg(any(test, feature = "testexport"))]
                Msg::Validate(_, _) => return,
            },
            Either::Left(Err(TrySendError::Full(_))) => unreachable!(),
        };

        // Messages in one region are sent in sequence, so there is no race here.
        // However, this can't be handled inside control fsm, as messages can be
        // queued inside both queue of control fsm and normal fsm, which can reorder
        // messages.
        let (sender, apply_fsm) = ApplyFsm::from_registration(reg);
        let mailbox = BasicMailbox::new(sender, apply_fsm);
        self.register(region_id, mailbox);
    }
}

pub struct ApplyBatchSystem {
    system: BatchSystem<ApplyFsm<RocksEngine>, ControlFsm>,
}

impl Deref for ApplyBatchSystem {
    type Target = BatchSystem<ApplyFsm<RocksEngine>, ControlFsm>;

    fn deref(&self) -> &BatchSystem<ApplyFsm<RocksEngine>, ControlFsm> {
        &self.system
    }
}

impl DerefMut for ApplyBatchSystem {
    fn deref_mut(&mut self) -> &mut BatchSystem<ApplyFsm<RocksEngine>, ControlFsm> {
        &mut self.system
    }
}

impl ApplyBatchSystem {
    pub fn schedule_all<'a>(&self, peers: impl Iterator<Item = &'a Peer>) {
        let mut mailboxes = Vec::with_capacity(peers.size_hint().0);
        for peer in peers {
            let (tx, fsm) = ApplyFsm::from_peer(peer);
            mailboxes.push((peer.region().get_id(), BasicMailbox::new(tx, fsm)));
        }
        self.router().register_all(mailboxes);
    }
}

pub fn create_apply_batch_system(cfg: &Config) -> (ApplyRouter, ApplyBatchSystem) {
    let (tx, _) = loose_bounded(usize::MAX);
    let (router, system) =
        batch_system::create_system(&cfg.apply_batch_system, tx, Box::new(ControlFsm));
    (ApplyRouter { router }, ApplyBatchSystem { system })
}

#[cfg(test)]
mod tests {
    use std::cell::RefCell;
    use std::rc::Rc;
    use std::sync::atomic::*;
    use std::sync::*;
    use std::thread;
    use std::time::*;

    use crate::coprocessor::*;
    use crate::store::msg::WriteResponse;
    use crate::store::peer_storage::RAFT_INIT_LOG_INDEX;
    use crate::store::util::{new_learner_peer, new_peer};
    use engine_rocks::{
        util::new_engine, RocksEngine, RocksSnapshot, RocksWriteBatch, WRITE_BATCH_MAX_KEYS,
    };
    use engine_traits::{Peekable as PeekableTrait, WriteBatchExt};
    use kvproto::metapb::{self, RegionEpoch};
    use kvproto::raft_cmdpb::*;
    use protobuf::Message;
    use tempfile::{Builder, TempDir};
    use uuid::Uuid;

    use crate::store::{Config, RegionTask};
    use test_sst_importer::*;
    use tikv_util::config::VersionTrack;
    use tikv_util::worker::dummy_scheduler;

    use super::*;

    pub fn create_tmp_engine(path: &str) -> (TempDir, RocksEngine) {
        let path = Builder::new().prefix(path).tempdir().unwrap();
        let engine = new_engine(
            path.path().join("db").to_str().unwrap(),
            None,
            ALL_CFS,
            None,
        )
        .unwrap();
        (path, engine)
    }

    pub fn create_tmp_importer(path: &str) -> (TempDir, Arc<SSTImporter>) {
        let dir = Builder::new().prefix(path).tempdir().unwrap();
        let importer = Arc::new(SSTImporter::new(dir.path(), None).unwrap());
        (dir, importer)
    }

    pub fn new_entry(term: u64, index: u64, set_data: bool) -> Entry {
        let mut e = Entry::default();
        e.set_index(index);
        e.set_term(term);
        if set_data {
            let mut cmd = Request::default();
            cmd.set_cmd_type(CmdType::Put);
            cmd.mut_put().set_key(b"key".to_vec());
            cmd.mut_put().set_value(b"value".to_vec());
            let mut req = RaftCmdRequest::default();
            req.mut_requests().push(cmd);
            e.set_data(req.write_to_bytes().unwrap())
        }
        e
    }

    #[test]
    fn test_should_sync_log() {
        // Admin command
        let mut req = RaftCmdRequest::default();
        req.mut_admin_request()
            .set_cmd_type(AdminCmdType::ComputeHash);
        assert_eq!(should_sync_log(&req), true);

        // IngestSst command
        let mut req = Request::default();
        req.set_cmd_type(CmdType::IngestSst);
        req.set_ingest_sst(IngestSstRequest::default());
        let mut cmd = RaftCmdRequest::default();
        cmd.mut_requests().push(req);
        assert_eq!(should_write_to_engine(&cmd), true);
        assert_eq!(should_sync_log(&cmd), true);

        // Normal command
        let req = RaftCmdRequest::default();
        assert_eq!(should_sync_log(&req), false);
    }

    #[test]
    fn test_should_write_to_engine() {
        // ComputeHash command
        let mut req = RaftCmdRequest::default();
        req.mut_admin_request()
            .set_cmd_type(AdminCmdType::ComputeHash);
        assert_eq!(should_write_to_engine(&req), true);

        // IngestSst command
        let mut req = Request::default();
        req.set_cmd_type(CmdType::IngestSst);
        req.set_ingest_sst(IngestSstRequest::default());
        let mut cmd = RaftCmdRequest::default();
        cmd.mut_requests().push(req);
        assert_eq!(should_write_to_engine(&cmd), true);
    }

    fn validate<F>(router: &ApplyRouter, region_id: u64, validate: F)
    where
        F: FnOnce(&ApplyDelegate<RocksEngine>) + Send + 'static,
    {
        let (validate_tx, validate_rx) = mpsc::channel();
        router.schedule_task(
            region_id,
            Msg::Validate(
                region_id,
                Box::new(move |(delegate, _): (&ApplyDelegate<RocksEngine>, _)| {
                    validate(delegate);
                    validate_tx.send(()).unwrap();
                }),
            ),
        );
        validate_rx.recv_timeout(Duration::from_secs(3)).unwrap();
    }

    // Make sure msgs are handled in the same batch.
    fn batch_messages(router: &ApplyRouter, region_id: u64, msgs: Vec<Msg<RocksEngine>>) {
        let (notify1, wait1) = mpsc::channel();
        let (notify2, wait2) = mpsc::channel();
        router.schedule_task(
            region_id,
            Msg::Validate(
                region_id,
                Box::new(move |_| {
                    notify1.send(()).unwrap();
                    wait2.recv().unwrap();
                }),
            ),
        );
        wait1.recv().unwrap();

        for msg in msgs {
            router.schedule_task(region_id, msg);
        }

        notify2.send(()).unwrap();
    }

    fn fetch_apply_res(
        receiver: &::std::sync::mpsc::Receiver<PeerMsg<RocksSnapshot>>,
    ) -> ApplyRes<RocksSnapshot> {
        match receiver.recv_timeout(Duration::from_secs(3)) {
            Ok(PeerMsg::ApplyRes { res, .. }) => match res {
                TaskRes::Apply(res) => res,
                e => panic!("unexpected res {:?}", e),
            },
            e => panic!("unexpected res {:?}", e),
        }
    }

    fn proposal<S: Snapshot>(
        is_conf_change: bool,
        index: u64,
        term: u64,
        cb: Callback<S>,
    ) -> Proposal<S> {
        Proposal {
            is_conf_change,
            index,
            term,
            cb,
            renew_lease_time: None,
            txn_extra: TxnExtra::default(),
        }
    }

    fn apply<S: Snapshot>(
        peer_id: u64,
        region_id: u64,
        term: u64,
        entries: Vec<Entry>,
        last_committed_index: u64,
        committed_term: u64,
        committed_index: u64,
        cbs: Vec<Proposal<S>>,
    ) -> Apply<S> {
        Apply::new(
            peer_id,
            region_id,
            term,
            entries,
            last_committed_index,
            committed_index,
            committed_term,
            cbs,
        )
    }

    #[test]
    fn test_basic_flow() {
        let (tx, rx) = mpsc::channel();
        let sender = Notifier::Sender(tx);
        let (_tmp, engine) = create_tmp_engine("apply-basic");
        let (_dir, importer) = create_tmp_importer("apply-basic");
        let (region_scheduler, snapshot_rx) = dummy_scheduler();
        let cfg = Arc::new(VersionTrack::new(Config::default()));
        let (router, mut system) = create_apply_batch_system(&cfg.value());
        let builder = super::Builder::<RocksWriteBatch> {
            tag: "test-store".to_owned(),
            cfg,
            coprocessor_host: CoprocessorHost::<RocksEngine>::default(),
            importer,
            region_scheduler,
            sender,
            _phantom: PhantomData,
            engine,
            router: router.clone(),
        };
        system.spawn("test-basic".to_owned(), builder);

        let mut reg = Registration::default();
        reg.id = 1;
        reg.region.set_id(2);
        reg.apply_state.set_applied_index(3);
        reg.term = 4;
        reg.applied_index_term = 5;
        router.schedule_task(2, Msg::Registration(reg.clone()));
        validate(&router, 2, move |delegate| {
            assert_eq!(delegate.id, 1);
            assert_eq!(delegate.tag, "[region 2] 1");
            assert_eq!(delegate.region, reg.region);
            assert!(!delegate.pending_remove);
            assert_eq!(delegate.apply_state, reg.apply_state);
            assert_eq!(delegate.term, reg.term);
            assert_eq!(delegate.applied_index_term, reg.applied_index_term);
        });

        let (resp_tx, resp_rx) = mpsc::channel();
        let p = proposal(
            false,
            1,
            0,
            Callback::Write(Box::new(move |resp: WriteResponse| {
                resp_tx.send(resp.response).unwrap();
            })),
        );
        router.schedule_task(
            1,
            Msg::apply(apply(
                1,
                1,
                0,
                vec![new_entry(0, 1, true)],
                1,
                0,
                1,
                vec![p],
            )),
        );
        // unregistered region should be ignored and notify failed.
        let resp = resp_rx.recv_timeout(Duration::from_secs(3)).unwrap();
        assert!(resp.get_header().get_error().has_region_not_found());
        assert!(rx.try_recv().is_err());

        let (cc_tx, cc_rx) = mpsc::channel();
        let pops = vec![
            proposal(
                false,
                4,
                4,
                Callback::Write(Box::new(move |write: WriteResponse| {
                    cc_tx.send(write.response).unwrap();
                })),
            ),
            proposal(false, 4, 5, Callback::None),
        ];
        router.schedule_task(
            2,
            Msg::apply(apply(1, 2, 11, vec![new_entry(5, 4, true)], 3, 5, 4, pops)),
        );
        // proposal with not commit entry should be ignore
        validate(&router, 2, move |delegate| {
            assert_eq!(delegate.term, 11);
        });
        let cc_resp = cc_rx.try_recv().unwrap();
        assert!(cc_resp.get_header().get_error().has_stale_command());
        assert!(rx.recv_timeout(Duration::from_secs(3)).is_ok());

        // Make sure Apply and Snapshot are in the same batch.
        let (snap_tx, _) = mpsc::sync_channel(0);
        batch_messages(
            &router,
            2,
            vec![
                Msg::apply(apply(
                    1,
                    2,
                    11,
                    vec![new_entry(5, 5, false)],
                    5,
                    5,
                    5,
                    vec![],
                )),
                Msg::Snapshot(GenSnapTask::new(2, 0, snap_tx)),
            ],
        );
        let apply_res = match rx.recv_timeout(Duration::from_secs(3)) {
            Ok(PeerMsg::ApplyRes { res, .. }) => match res {
                TaskRes::Apply(res) => res,
                e => panic!("unexpected apply result: {:?}", e),
            },
            e => panic!("unexpected apply result: {:?}", e),
        };
        let apply_state_key = keys::apply_state_key(2);
        let apply_state = match snapshot_rx.recv_timeout(Duration::from_secs(3)) {
            Ok(Some(RegionTask::Gen { kv_snap, .. })) => kv_snap
                .get_msg_cf(CF_RAFT, &apply_state_key)
                .unwrap()
                .unwrap(),
            e => panic!("unexpected apply result: {:?}", e),
        };
        assert_eq!(apply_res.region_id, 2);
        assert_eq!(apply_res.apply_state, apply_state);
        assert_eq!(apply_res.apply_state.get_applied_index(), 5);
        assert!(apply_res.exec_res.is_empty());
        // empty entry will make applied_index step forward and should write apply state to engine.
        assert_eq!(apply_res.metrics.written_keys, 1);
        assert_eq!(apply_res.applied_index_term, 5);
        validate(&router, 2, |delegate| {
            assert_eq!(delegate.term, 11);
            assert_eq!(delegate.applied_index_term, 5);
            assert_eq!(delegate.apply_state.get_applied_index(), 5);
            assert_eq!(
                delegate.apply_state.get_applied_index(),
                delegate.last_sync_apply_index
            );
        });

        router.schedule_task(2, Msg::destroy(2, true, false));
        let (region_id, peer_id) = match rx.recv_timeout(Duration::from_secs(3)) {
            Ok(PeerMsg::ApplyRes { res, .. }) => match res {
                TaskRes::Destroy {
                    region_id, peer_id, ..
                } => (region_id, peer_id),
                e => panic!("expected destroy result, but got {:?}", e),
            },
            e => panic!("expected destroy result, but got {:?}", e),
        };
        assert_eq!(peer_id, 1);
        assert_eq!(region_id, 2);

        // Stopped peer should be removed.
        let (resp_tx, resp_rx) = mpsc::channel();
        let p = proposal(
            false,
            1,
            0,
            Callback::Write(Box::new(move |resp: WriteResponse| {
                resp_tx.send(resp.response).unwrap();
            })),
        );
        router.schedule_task(
            2,
            Msg::apply(apply(
                1,
                1,
                0,
                vec![new_entry(0, 1, true)],
                1,
                0,
                1,
                vec![p],
            )),
        );
        // unregistered region should be ignored and notify failed.
        let resp = resp_rx.recv_timeout(Duration::from_secs(3)).unwrap();
        assert!(
            resp.get_header().get_error().has_region_not_found(),
            "{:?}",
            resp
        );
        assert!(rx.try_recv().is_err());

        system.shutdown();
    }

    fn cb<S: Snapshot>(idx: u64, term: u64, tx: Sender<RaftCmdResponse>) -> Proposal<S> {
        proposal(
            false,
            idx,
            term,
            Callback::Write(Box::new(move |resp: WriteResponse| {
                tx.send(resp.response).unwrap();
            })),
        )
    }

    struct EntryBuilder {
        entry: Entry,
        req: RaftCmdRequest,
    }

    impl EntryBuilder {
        fn new(index: u64, term: u64) -> EntryBuilder {
            let req = RaftCmdRequest::default();
            let mut entry = Entry::default();
            entry.set_index(index);
            entry.set_term(term);
            EntryBuilder { entry, req }
        }

        fn epoch(mut self, conf_ver: u64, version: u64) -> EntryBuilder {
            let mut epoch = RegionEpoch::default();
            epoch.set_version(version);
            epoch.set_conf_ver(conf_ver);
            self.req.mut_header().set_region_epoch(epoch);
            self
        }

        fn put(self, key: &[u8], value: &[u8]) -> EntryBuilder {
            self.add_put_req(None, key, value)
        }

        fn put_cf(self, cf: &str, key: &[u8], value: &[u8]) -> EntryBuilder {
            self.add_put_req(Some(cf), key, value)
        }

        fn add_put_req(mut self, cf: Option<&str>, key: &[u8], value: &[u8]) -> EntryBuilder {
            let mut cmd = Request::default();
            cmd.set_cmd_type(CmdType::Put);
            if let Some(cf) = cf {
                cmd.mut_put().set_cf(cf.to_owned());
            }
            cmd.mut_put().set_key(key.to_vec());
            cmd.mut_put().set_value(value.to_vec());
            self.req.mut_requests().push(cmd);
            self
        }

        fn delete(self, key: &[u8]) -> EntryBuilder {
            self.add_delete_req(None, key)
        }

        fn delete_cf(self, cf: &str, key: &[u8]) -> EntryBuilder {
            self.add_delete_req(Some(cf), key)
        }

        fn delete_range(self, start_key: &[u8], end_key: &[u8]) -> EntryBuilder {
            self.add_delete_range_req(None, start_key, end_key)
        }

        fn delete_range_cf(self, cf: &str, start_key: &[u8], end_key: &[u8]) -> EntryBuilder {
            self.add_delete_range_req(Some(cf), start_key, end_key)
        }

        fn add_delete_req(mut self, cf: Option<&str>, key: &[u8]) -> EntryBuilder {
            let mut cmd = Request::default();
            cmd.set_cmd_type(CmdType::Delete);
            if let Some(cf) = cf {
                cmd.mut_delete().set_cf(cf.to_owned());
            }
            cmd.mut_delete().set_key(key.to_vec());
            self.req.mut_requests().push(cmd);
            self
        }

        fn add_delete_range_req(
            mut self,
            cf: Option<&str>,
            start_key: &[u8],
            end_key: &[u8],
        ) -> EntryBuilder {
            let mut cmd = Request::default();
            cmd.set_cmd_type(CmdType::DeleteRange);
            if let Some(cf) = cf {
                cmd.mut_delete_range().set_cf(cf.to_owned());
            }
            cmd.mut_delete_range().set_start_key(start_key.to_vec());
            cmd.mut_delete_range().set_end_key(end_key.to_vec());
            self.req.mut_requests().push(cmd);
            self
        }

        fn ingest_sst(mut self, meta: &SstMeta) -> EntryBuilder {
            let mut cmd = Request::default();
            cmd.set_cmd_type(CmdType::IngestSst);
            cmd.mut_ingest_sst().set_sst(meta.clone());
            self.req.mut_requests().push(cmd);
            self
        }

        fn split(mut self, splits: BatchSplitRequest) -> EntryBuilder {
            let mut req = AdminRequest::default();
            req.set_cmd_type(AdminCmdType::BatchSplit);
            req.set_splits(splits);
            self.req.set_admin_request(req);
            self
        }

        fn build(mut self) -> Entry {
            self.entry.set_data(self.req.write_to_bytes().unwrap());
            self.entry
        }
    }

    #[derive(Clone, Default)]
    struct ApplyObserver {
        pre_admin_count: Arc<AtomicUsize>,
        pre_query_count: Arc<AtomicUsize>,
        post_admin_count: Arc<AtomicUsize>,
        post_query_count: Arc<AtomicUsize>,
        cmd_batches: RefCell<Vec<CmdBatch>>,
        cmd_sink: Option<Arc<Mutex<Sender<CmdBatch>>>>,
    }

    impl Coprocessor for ApplyObserver {}

    impl QueryObserver for ApplyObserver {
        fn pre_apply_query(&self, _: &mut ObserverContext<'_>, _: &[Request]) {
            self.pre_query_count.fetch_add(1, Ordering::SeqCst);
        }

        fn post_apply_query(&self, _: &mut ObserverContext<'_>, _: &mut Cmd) {
            self.post_query_count.fetch_add(1, Ordering::SeqCst);
        }
    }

    impl CmdObserver for ApplyObserver {
        fn on_prepare_for_apply(&self, observe_id: ObserveID, region_id: u64) {
            self.cmd_batches
                .borrow_mut()
                .push(CmdBatch::new(observe_id, region_id));
        }

        fn on_apply_cmd(&self, observe_id: ObserveID, region_id: u64, cmd: Cmd) {
            self.cmd_batches
                .borrow_mut()
                .last_mut()
                .expect("should exist some cmd batch")
                .push(observe_id, region_id, cmd);
        }

        fn on_flush_apply(&self, _: Vec<TxnExtra>) {
            if !self.cmd_batches.borrow().is_empty() {
                let batches = self.cmd_batches.replace(Vec::default());
                for b in batches {
                    if let Some(sink) = self.cmd_sink.as_ref() {
                        sink.lock().unwrap().send(b).unwrap();
                    }
                }
            }
        }
    }

    #[test]
    fn test_handle_raft_committed_entries() {
        let (_path, engine) = create_tmp_engine("test-delegate");
        let (import_dir, importer) = create_tmp_importer("test-delegate");
        let obs = ApplyObserver::default();
        let mut host = CoprocessorHost::<RocksEngine>::default();
        host.registry
            .register_query_observer(1, BoxQueryObserver::new(obs.clone()));

        let (tx, rx) = mpsc::channel();
        let (region_scheduler, _) = dummy_scheduler();
        let sender = Notifier::Sender(tx);
        let cfg = Arc::new(VersionTrack::new(Config::default()));
        let (router, mut system) = create_apply_batch_system(&cfg.value());
        let builder = super::Builder::<RocksWriteBatch> {
            tag: "test-store".to_owned(),
            cfg,
            sender,
            region_scheduler,
            _phantom: PhantomData,
            coprocessor_host: host,
            importer: importer.clone(),
            engine: engine.clone(),
            router: router.clone(),
        };
        system.spawn("test-handle-raft".to_owned(), builder);

        let peer_id = 3;
        let mut reg = Registration::default();
        reg.id = peer_id;
        reg.region.set_id(1);
        reg.region.mut_peers().push(new_peer(2, 3));
        reg.region.set_end_key(b"k5".to_vec());
        reg.region.mut_region_epoch().set_conf_ver(1);
        reg.region.mut_region_epoch().set_version(3);
        router.schedule_task(1, Msg::Registration(reg));

        let (capture_tx, capture_rx) = mpsc::channel();
        let put_entry = EntryBuilder::new(1, 1)
            .put(b"k1", b"v1")
            .put(b"k2", b"v1")
            .put(b"k3", b"v1")
            .epoch(1, 3)
            .build();
        router.schedule_task(
            1,
            Msg::apply(apply(
                peer_id,
                1,
                1,
                vec![put_entry],
                0,
                1,
                1,
                vec![cb(1, 1, capture_tx.clone())],
            )),
        );
        let resp = capture_rx.recv_timeout(Duration::from_secs(3)).unwrap();
        assert!(!resp.get_header().has_error(), "{:?}", resp);
        assert_eq!(resp.get_responses().len(), 3);
        let dk_k1 = keys::data_key(b"k1");
        let dk_k2 = keys::data_key(b"k2");
        let dk_k3 = keys::data_key(b"k3");
        assert_eq!(engine.get_value(&dk_k1).unwrap().unwrap(), b"v1");
        assert_eq!(engine.get_value(&dk_k2).unwrap().unwrap(), b"v1");
        assert_eq!(engine.get_value(&dk_k3).unwrap().unwrap(), b"v1");
        validate(&router, 1, |delegate| {
            assert_eq!(delegate.applied_index_term, 1);
            assert_eq!(delegate.apply_state.get_applied_index(), 1);
        });
        fetch_apply_res(&rx);

        let put_entry = EntryBuilder::new(2, 2)
            .put_cf(CF_LOCK, b"k1", b"v1")
            .epoch(1, 3)
            .build();
        router.schedule_task(
            1,
            Msg::apply(apply(peer_id, 1, 2, vec![put_entry], 1, 2, 2, vec![])),
        );
        let apply_res = fetch_apply_res(&rx);
        assert_eq!(apply_res.region_id, 1);
        assert_eq!(apply_res.apply_state.get_applied_index(), 2);
        assert_eq!(apply_res.applied_index_term, 2);
        assert!(apply_res.exec_res.is_empty());
        assert!(apply_res.metrics.written_bytes >= 5);
        assert_eq!(apply_res.metrics.written_keys, 2);
        assert_eq!(apply_res.metrics.size_diff_hint, 5);
        assert_eq!(apply_res.metrics.lock_cf_written_bytes, 5);
        assert_eq!(
            engine.get_value_cf(CF_LOCK, &dk_k1).unwrap().unwrap(),
            b"v1"
        );

        let put_entry = EntryBuilder::new(3, 2)
            .put(b"k2", b"v2")
            .epoch(1, 1)
            .build();
        router.schedule_task(
            1,
            Msg::apply(apply(
                peer_id,
                1,
                2,
                vec![put_entry],
                2,
                2,
                3,
                vec![cb(3, 2, capture_tx.clone())],
            )),
        );
        let resp = capture_rx.recv_timeout(Duration::from_secs(3)).unwrap();
        assert!(resp.get_header().get_error().has_epoch_not_match());
        let apply_res = fetch_apply_res(&rx);
        assert_eq!(apply_res.applied_index_term, 2);
        assert_eq!(apply_res.apply_state.get_applied_index(), 3);

        let put_entry = EntryBuilder::new(4, 2)
            .put(b"k3", b"v3")
            .put(b"k5", b"v5")
            .epoch(1, 3)
            .build();
        router.schedule_task(
            1,
            Msg::apply(apply(
                peer_id,
                1,
                2,
                vec![put_entry],
                3,
                2,
                4,
                vec![cb(4, 2, capture_tx.clone())],
            )),
        );
        let resp = capture_rx.recv_timeout(Duration::from_secs(3)).unwrap();
        assert!(resp.get_header().get_error().has_key_not_in_region());
        let apply_res = fetch_apply_res(&rx);
        assert_eq!(apply_res.applied_index_term, 2);
        assert_eq!(apply_res.apply_state.get_applied_index(), 4);
        // a writebatch should be atomic.
        assert_eq!(engine.get_value(&dk_k3).unwrap().unwrap(), b"v1");

        let put_entry = EntryBuilder::new(5, 3)
            .delete(b"k1")
            .delete_cf(CF_LOCK, b"k1")
            .delete_cf(CF_WRITE, b"k1")
            .epoch(1, 3)
            .build();
        router.schedule_task(
            1,
            Msg::apply(apply(
                peer_id,
                1,
                3,
                vec![put_entry],
                4,
                3,
                5,
                vec![cb(5, 2, capture_tx.clone()), cb(5, 3, capture_tx.clone())],
            )),
        );
        let resp = capture_rx.recv_timeout(Duration::from_secs(3)).unwrap();
        // stale command should be cleared.
        assert!(resp.get_header().get_error().has_stale_command());
        let resp = capture_rx.recv_timeout(Duration::from_secs(3)).unwrap();
        assert!(!resp.get_header().has_error(), "{:?}", resp);
        assert!(engine.get_value(&dk_k1).unwrap().is_none());
        let apply_res = fetch_apply_res(&rx);
        assert_eq!(apply_res.metrics.lock_cf_written_bytes, 3);
        assert_eq!(apply_res.metrics.delete_keys_hint, 2);
        assert_eq!(apply_res.metrics.size_diff_hint, -9);

        let delete_entry = EntryBuilder::new(6, 3).delete(b"k5").epoch(1, 3).build();
        router.schedule_task(
            1,
            Msg::apply(apply(
                peer_id,
                1,
                3,
                vec![delete_entry],
                5,
                3,
                6,
                vec![cb(6, 3, capture_tx.clone())],
            )),
        );
        let resp = capture_rx.recv_timeout(Duration::from_secs(3)).unwrap();
        assert!(resp.get_header().get_error().has_key_not_in_region());
        fetch_apply_res(&rx);

        let delete_range_entry = EntryBuilder::new(7, 3)
            .delete_range(b"", b"")
            .epoch(1, 3)
            .build();
        router.schedule_task(
            1,
            Msg::apply(apply(
                peer_id,
                1,
                3,
                vec![delete_range_entry],
                6,
                3,
                7,
                vec![cb(7, 3, capture_tx.clone())],
            )),
        );
        let resp = capture_rx.recv_timeout(Duration::from_secs(3)).unwrap();
        assert!(resp.get_header().get_error().has_key_not_in_region());
        assert_eq!(engine.get_value(&dk_k3).unwrap().unwrap(), b"v1");
        fetch_apply_res(&rx);

        let delete_range_entry = EntryBuilder::new(8, 3)
            .delete_range_cf(CF_DEFAULT, b"", b"k5")
            .delete_range_cf(CF_LOCK, b"", b"k5")
            .delete_range_cf(CF_WRITE, b"", b"k5")
            .epoch(1, 3)
            .build();
        router.schedule_task(
            1,
            Msg::apply(apply(
                peer_id,
                1,
                3,
                vec![delete_range_entry],
                7,
                3,
                8,
                vec![cb(8, 3, capture_tx.clone())],
            )),
        );
        let resp = capture_rx.recv_timeout(Duration::from_secs(3)).unwrap();
        assert!(!resp.get_header().has_error(), "{:?}", resp);
        assert!(engine.get_value(&dk_k1).unwrap().is_none());
        assert!(engine.get_value(&dk_k2).unwrap().is_none());
        assert!(engine.get_value(&dk_k3).unwrap().is_none());
        fetch_apply_res(&rx);

        // UploadSST
        let sst_path = import_dir.path().join("test.sst");
        let mut sst_epoch = RegionEpoch::default();
        sst_epoch.set_conf_ver(1);
        sst_epoch.set_version(3);
        let sst_range = (0, 100);
        let (mut meta1, data1) = gen_sst_file(&sst_path, sst_range);
        meta1.set_region_id(1);
        meta1.set_region_epoch(sst_epoch);
        let mut file1 = importer.create(&meta1).unwrap();
        file1.append(&data1).unwrap();
        file1.finish().unwrap();
        let (mut meta2, data2) = gen_sst_file(&sst_path, sst_range);
        meta2.set_region_id(1);
        meta2.mut_region_epoch().set_conf_ver(1);
        meta2.mut_region_epoch().set_version(1234);
        let mut file2 = importer.create(&meta2).unwrap();
        file2.append(&data2).unwrap();
        file2.finish().unwrap();

        // IngestSst
        let put_ok = EntryBuilder::new(9, 3)
            .put(&[sst_range.0], &[sst_range.1])
            .epoch(0, 3)
            .build();
        // Add a put above to test flush before ingestion.
        let capture_tx_clone = capture_tx.clone();
        let ingest_ok = EntryBuilder::new(10, 3)
            .ingest_sst(&meta1)
            .epoch(0, 3)
            .build();
        let ingest_epoch_not_match = EntryBuilder::new(11, 3)
            .ingest_sst(&meta2)
            .epoch(0, 3)
            .build();
        let entries = vec![put_ok, ingest_ok, ingest_epoch_not_match];
        router.schedule_task(
            1,
            Msg::apply(apply(
                peer_id,
                1,
                3,
                entries,
                8,
                3,
                11,
                vec![
                    cb(9, 3, capture_tx.clone()),
                    proposal(
                        false,
                        10,
                        3,
                        Callback::Write(Box::new(move |resp: WriteResponse| {
                            // Sleep until yield timeout.
                            thread::sleep(Duration::from_millis(500));
                            capture_tx_clone.send(resp.response).unwrap();
                        })),
                    ),
                    cb(11, 3, capture_tx.clone()),
                ],
            )),
        );
        let resp = capture_rx.recv_timeout(Duration::from_secs(3)).unwrap();
        assert!(!resp.get_header().has_error(), "{:?}", resp);
        let resp = capture_rx.recv_timeout(Duration::from_secs(3)).unwrap();
        assert!(!resp.get_header().has_error(), "{:?}", resp);
        check_db_range(&engine, sst_range);
        let resp = capture_rx.recv_timeout(Duration::from_secs(3)).unwrap();
        assert!(resp.get_header().has_error());
        let apply_res = fetch_apply_res(&rx);
        assert_eq!(apply_res.applied_index_term, 3);
        assert_eq!(apply_res.apply_state.get_applied_index(), 10);
        // The region will yield after timeout.
        let apply_res = fetch_apply_res(&rx);
        assert_eq!(apply_res.applied_index_term, 3);
        assert_eq!(apply_res.apply_state.get_applied_index(), 11);

        let mut props = vec![];
        let mut entries = vec![];
        for i in 0..WRITE_BATCH_MAX_KEYS {
            let put_entry = EntryBuilder::new(i as u64 + 12, 3)
                .put(b"k", b"v")
                .epoch(1, 3)
                .build();
            entries.push(put_entry);
            props.push(cb(i as u64 + 12, 3, capture_tx.clone()));
        }
        router.schedule_task(
            1,
            Msg::apply(apply(
                peer_id,
                1,
                3,
                entries,
                11,
                3,
                WRITE_BATCH_MAX_KEYS as u64 + 11,
                props,
            )),
        );
        for _ in 0..WRITE_BATCH_MAX_KEYS {
            capture_rx.recv_timeout(Duration::from_secs(3)).unwrap();
        }
        let index = WRITE_BATCH_MAX_KEYS + 11;
        let apply_res = fetch_apply_res(&rx);
        assert_eq!(apply_res.apply_state.get_applied_index(), index as u64);
        assert_eq!(obs.pre_query_count.load(Ordering::SeqCst), index);
        assert_eq!(obs.post_query_count.load(Ordering::SeqCst), index);

        system.shutdown();
    }

    #[test]
    fn test_cmd_observer() {
        let (_path, engine) = create_tmp_engine("test-delegate");
        let (_import_dir, importer) = create_tmp_importer("test-delegate");
        let mut host = CoprocessorHost::<RocksEngine>::default();
        let mut obs = ApplyObserver::default();
        let (sink, cmdbatch_rx) = mpsc::channel();
        obs.cmd_sink = Some(Arc::new(Mutex::new(sink)));
        host.registry
            .register_cmd_observer(1, BoxCmdObserver::new(obs));

        let (tx, rx) = mpsc::channel();
        let (region_scheduler, _) = dummy_scheduler();
        let sender = Notifier::Sender(tx);
        let cfg = Config::default();
        let (router, mut system) = create_apply_batch_system(&cfg);
        let _phantom = engine.write_batch();
        let builder = super::Builder::<RocksWriteBatch> {
            tag: "test-store".to_owned(),
            cfg: Arc::new(VersionTrack::new(cfg)),
            sender,
            region_scheduler,
            coprocessor_host: host,
            importer,
            engine,
            _phantom: PhantomData,
            router: router.clone(),
        };
        system.spawn("test-handle-raft".to_owned(), builder);

        let peer_id = 3;
        let mut reg = Registration::default();
        reg.id = peer_id;
        reg.region.set_id(1);
        reg.region.mut_peers().push(new_peer(2, 3));
        reg.region.set_end_key(b"k5".to_vec());
        reg.region.mut_region_epoch().set_conf_ver(1);
        reg.region.mut_region_epoch().set_version(3);
        let region_epoch = reg.region.get_region_epoch().clone();
        router.schedule_task(1, Msg::Registration(reg));

        let put_entry = EntryBuilder::new(1, 1)
            .put(b"k1", b"v1")
            .put(b"k2", b"v1")
            .put(b"k3", b"v1")
            .epoch(1, 3)
            .build();
        router.schedule_task(
            1,
            Msg::apply(apply(peer_id, 1, 1, vec![put_entry], 0, 1, 1, vec![])),
        );
        fetch_apply_res(&rx);
        // It must receive nothing because no region registered.
        cmdbatch_rx
            .recv_timeout(Duration::from_millis(100))
            .unwrap_err();
        let (block_tx, block_rx) = mpsc::channel::<()>();
        router.schedule_task(
            1,
            Msg::Validate(
                1,
                Box::new(move |_| {
                    // Block the apply worker
                    block_rx.recv().unwrap();
                }),
            ),
        );
        let put_entry = EntryBuilder::new(2, 2)
            .put(b"k0", b"v0")
            .epoch(1, 3)
            .build();
        router.schedule_task(
            1,
            Msg::apply(apply(peer_id, 1, 2, vec![put_entry], 1, 2, 2, vec![])),
        );
        // Register cmd observer to region 1.
        let enabled = Arc::new(AtomicBool::new(true));
        let observe_id = ObserveID::new();
        router.schedule_task(
            1,
            Msg::Change {
                region_epoch: region_epoch.clone(),
                cmd: ChangeCmd::RegisterObserver {
                    observe_id,
                    region_id: 1,
                    enabled: enabled.clone(),
                },
                cb: Callback::Read(Box::new(|resp: ReadResponse<RocksSnapshot>| {
                    assert!(!resp.response.get_header().has_error());
                    assert!(resp.snapshot.is_some());
                    let snap = resp.snapshot.unwrap();
                    assert_eq!(snap.get_value(b"k0").unwrap().unwrap(), b"v0");
                })),
            },
        );
        // Unblock the apply worker
        block_tx.send(()).unwrap();
        fetch_apply_res(&rx);
        let (capture_tx, capture_rx) = mpsc::channel();
        let put_entry = EntryBuilder::new(3, 2)
            .put_cf(CF_LOCK, b"k1", b"v1")
            .epoch(1, 3)
            .build();
        router.schedule_task(
            1,
            Msg::apply(apply(
                peer_id,
                1,
                2,
                vec![put_entry],
                2,
                2,
                3,
                vec![cb(3, 2, capture_tx)],
            )),
        );
        fetch_apply_res(&rx);
        let resp = capture_rx.recv_timeout(Duration::from_secs(3)).unwrap();
        assert!(!resp.get_header().has_error(), "{:?}", resp);
        assert_eq!(resp.get_responses().len(), 1);
        let cmd_batch = cmdbatch_rx.recv_timeout(Duration::from_secs(3)).unwrap();
        assert_eq!(resp, cmd_batch.into_iter(1).next().unwrap().response);

        let put_entry1 = EntryBuilder::new(4, 2)
            .put(b"k2", b"v2")
            .epoch(1, 3)
            .build();
        let put_entry2 = EntryBuilder::new(5, 2)
            .put(b"k2", b"v2")
            .epoch(1, 3)
            .build();
        router.schedule_task(
            1,
            Msg::apply(apply(
                peer_id,
                1,
                2,
                vec![put_entry1, put_entry2],
                3,
                2,
                5,
                vec![],
            )),
        );
        let cmd_batch = cmdbatch_rx.recv_timeout(Duration::from_secs(3)).unwrap();
        assert_eq!(2, cmd_batch.len());

        // Stop observer regoin 1.
        enabled.store(false, Ordering::SeqCst);
        let put_entry = EntryBuilder::new(6, 2)
            .put(b"k2", b"v2")
            .epoch(1, 3)
            .build();
        router.schedule_task(
            1,
            Msg::apply(apply(peer_id, 1, 2, vec![put_entry], 5, 2, 6, vec![])),
        );
        // Must not receive new cmd.
        cmdbatch_rx
            .recv_timeout(Duration::from_millis(100))
            .unwrap_err();

        // Must response a RegionNotFound error.
        router.schedule_task(
            2,
            Msg::Change {
                region_epoch,
                cmd: ChangeCmd::RegisterObserver {
                    observe_id,
                    region_id: 2,
                    enabled,
                },
                cb: Callback::Read(Box::new(|resp: ReadResponse<_>| {
                    assert!(resp
                        .response
                        .get_header()
                        .get_error()
                        .has_region_not_found());
                    assert!(resp.snapshot.is_none());
                })),
            },
        );

        system.shutdown();
    }

    #[test]
    fn test_check_sst_for_ingestion() {
        let mut sst = SstMeta::default();
        let mut region = Region::default();

        // Check uuid and cf name
        assert!(check_sst_for_ingestion(&sst, &region).is_err());
        sst.set_uuid(Uuid::new_v4().as_bytes().to_vec());
        sst.set_cf_name(CF_DEFAULT.to_owned());
        check_sst_for_ingestion(&sst, &region).unwrap();
        sst.set_cf_name("test".to_owned());
        assert!(check_sst_for_ingestion(&sst, &region).is_err());
        sst.set_cf_name(CF_WRITE.to_owned());
        check_sst_for_ingestion(&sst, &region).unwrap();

        // Check region id
        region.set_id(1);
        sst.set_region_id(2);
        assert!(check_sst_for_ingestion(&sst, &region).is_err());
        sst.set_region_id(1);
        check_sst_for_ingestion(&sst, &region).unwrap();

        // Check region epoch
        region.mut_region_epoch().set_conf_ver(1);
        assert!(check_sst_for_ingestion(&sst, &region).is_err());
        sst.mut_region_epoch().set_conf_ver(1);
        check_sst_for_ingestion(&sst, &region).unwrap();
        region.mut_region_epoch().set_version(1);
        assert!(check_sst_for_ingestion(&sst, &region).is_err());
        sst.mut_region_epoch().set_version(1);
        check_sst_for_ingestion(&sst, &region).unwrap();

        // Check region range
        region.set_start_key(vec![2]);
        region.set_end_key(vec![8]);
        sst.mut_range().set_start(vec![1]);
        sst.mut_range().set_end(vec![8]);
        assert!(check_sst_for_ingestion(&sst, &region).is_err());
        sst.mut_range().set_start(vec![2]);
        assert!(check_sst_for_ingestion(&sst, &region).is_err());
        sst.mut_range().set_end(vec![7]);
        check_sst_for_ingestion(&sst, &region).unwrap();
    }

    fn new_split_req(key: &[u8], id: u64, children: Vec<u64>) -> SplitRequest {
        let mut req = SplitRequest::default();
        req.set_split_key(key.to_vec());
        req.set_new_region_id(id);
        req.set_new_peer_ids(children);
        req
    }

    struct SplitResultChecker<'a> {
        engine: RocksEngine,
        origin_peers: &'a [metapb::Peer],
        epoch: Rc<RefCell<RegionEpoch>>,
    }

    impl<'a> SplitResultChecker<'a> {
        fn check(&self, start: &[u8], end: &[u8], id: u64, children: &[u64], check_initial: bool) {
            let key = keys::region_state_key(id);
            let state: RegionLocalState = self.engine.get_msg_cf(CF_RAFT, &key).unwrap().unwrap();
            assert_eq!(state.get_state(), PeerState::Normal);
            assert_eq!(state.get_region().get_id(), id);
            assert_eq!(state.get_region().get_start_key(), start);
            assert_eq!(state.get_region().get_end_key(), end);
            let expect_peers: Vec<_> = self
                .origin_peers
                .iter()
                .zip(children)
                .map(|(p, new_id)| {
                    let mut new_peer = metapb::Peer::clone(p);
                    new_peer.set_id(*new_id);
                    new_peer
                })
                .collect();
            assert_eq!(state.get_region().get_peers(), expect_peers.as_slice());
            assert!(!state.has_merge_state(), "{:?}", state);
            let epoch = self.epoch.borrow();
            assert_eq!(*state.get_region().get_region_epoch(), *epoch);
            if !check_initial {
                return;
            }
            let key = keys::apply_state_key(id);
            let initial_state: RaftApplyState =
                self.engine.get_msg_cf(CF_RAFT, &key).unwrap().unwrap();
            assert_eq!(initial_state.get_applied_index(), RAFT_INIT_LOG_INDEX);
            assert_eq!(
                initial_state.get_truncated_state().get_index(),
                RAFT_INIT_LOG_INDEX
            );
            assert_eq!(
                initial_state.get_truncated_state().get_term(),
                RAFT_INIT_LOG_INDEX
            );
        }
    }

    fn error_msg(resp: &RaftCmdResponse) -> &str {
        resp.get_header().get_error().get_message()
    }

    #[test]
    fn test_split() {
        let (_path, engine) = create_tmp_engine("test-delegate");
        let (_import_dir, importer) = create_tmp_importer("test-delegate");
        let peer_id = 3;
        let mut reg = Registration::default();
        reg.id = peer_id;
        reg.term = 1;
        reg.region.set_id(1);
        reg.region.set_end_key(b"k5".to_vec());
        reg.region.mut_region_epoch().set_version(3);
        let region_epoch = reg.region.get_region_epoch().clone();
        let peers = vec![new_peer(2, 3), new_peer(4, 5), new_learner_peer(6, 7)];
        reg.region.set_peers(peers.clone().into());
        let (tx, _rx) = mpsc::channel();
        let sender = Notifier::Sender(tx);
        let mut host = CoprocessorHost::<RocksEngine>::default();
        let mut obs = ApplyObserver::default();
        let (sink, cmdbatch_rx) = mpsc::channel();
        obs.cmd_sink = Some(Arc::new(Mutex::new(sink)));
        host.registry
            .register_cmd_observer(1, BoxCmdObserver::new(obs));
        let (region_scheduler, _) = dummy_scheduler();
        let cfg = Arc::new(VersionTrack::new(Config::default()));
        let (router, mut system) = create_apply_batch_system(&cfg.value());
        let builder = super::Builder::<RocksWriteBatch> {
            tag: "test-store".to_owned(),
            cfg,
            sender,
            importer,
            region_scheduler,
            _phantom: PhantomData,
            coprocessor_host: host,
            engine: engine.clone(),
            router: router.clone(),
        };
        system.spawn("test-split".to_owned(), builder);

        router.schedule_task(1, Msg::Registration(reg.clone()));
        let enabled = Arc::new(AtomicBool::new(true));
        let observe_id = ObserveID::new();
        router.schedule_task(
            1,
            Msg::Change {
                region_epoch: region_epoch.clone(),
                cmd: ChangeCmd::RegisterObserver {
                    observe_id,
                    region_id: 1,
                    enabled: enabled.clone(),
                },
                cb: Callback::Read(Box::new(|resp: ReadResponse<_>| {
                    assert!(!resp.response.get_header().has_error(), "{:?}", resp);
                    assert!(resp.snapshot.is_some());
                })),
            },
        );

        let mut index_id = 1;
        let (capture_tx, capture_rx) = mpsc::channel();
        let epoch = Rc::new(RefCell::new(reg.region.get_region_epoch().to_owned()));
        let epoch_ = epoch.clone();
        let mut exec_split = |router: &ApplyRouter, reqs| {
            let epoch = epoch_.borrow();
            let split = EntryBuilder::new(index_id, 1)
                .split(reqs)
                .epoch(epoch.get_conf_ver(), epoch.get_version())
                .build();
            router.schedule_task(
                1,
                Msg::apply(apply(
                    peer_id,
                    1,
                    1,
                    vec![split],
                    index_id - 1,
                    1,
                    index_id,
                    vec![cb(index_id, 1, capture_tx.clone())],
                )),
            );
            index_id += 1;
            capture_rx.recv_timeout(Duration::from_secs(3)).unwrap()
        };

        let mut splits = BatchSplitRequest::default();
        splits.set_right_derive(true);
        splits.mut_requests().push(new_split_req(b"k1", 8, vec![]));
        let resp = exec_split(&router, splits.clone());
        // 3 followers are required.
        assert!(error_msg(&resp).contains("id count"), "{:?}", resp);
        cmdbatch_rx.recv_timeout(Duration::from_secs(3)).unwrap();

        splits.mut_requests().clear();
        let resp = exec_split(&router, splits.clone());
        // Empty requests should be rejected.
        assert!(error_msg(&resp).contains("missing"), "{:?}", resp);

        splits
            .mut_requests()
            .push(new_split_req(b"k6", 8, vec![9, 10, 11]));
        let resp = exec_split(&router, splits.clone());
        // Out of range keys should be rejected.
        assert!(
            resp.get_header().get_error().has_key_not_in_region(),
            "{:?}",
            resp
        );

        splits
            .mut_requests()
            .push(new_split_req(b"", 8, vec![9, 10, 11]));
        let resp = exec_split(&router, splits.clone());
        // Empty key should be rejected.
        assert!(error_msg(&resp).contains("missing"), "{:?}", resp);

        splits.mut_requests().clear();
        splits
            .mut_requests()
            .push(new_split_req(b"k2", 8, vec![9, 10, 11]));
        splits
            .mut_requests()
            .push(new_split_req(b"k1", 8, vec![9, 10, 11]));
        let resp = exec_split(&router, splits.clone());
        // keys should be in ascend order.
        assert!(error_msg(&resp).contains("invalid"), "{:?}", resp);

        splits.mut_requests().clear();
        splits
            .mut_requests()
            .push(new_split_req(b"k1", 8, vec![9, 10, 11]));
        splits
            .mut_requests()
            .push(new_split_req(b"k2", 8, vec![9, 10]));
        let resp = exec_split(&router, splits.clone());
        // All requests should be checked.
        assert!(error_msg(&resp).contains("id count"), "{:?}", resp);
        let checker = SplitResultChecker {
            engine,
            origin_peers: &peers,
            epoch: epoch.clone(),
        };

        splits.mut_requests().clear();
        splits
            .mut_requests()
            .push(new_split_req(b"k1", 8, vec![9, 10, 11]));
        let resp = exec_split(&router, splits.clone());
        // Split should succeed.
        assert!(!resp.get_header().has_error(), "{:?}", resp);
        let mut new_version = epoch.borrow().get_version() + 1;
        epoch.borrow_mut().set_version(new_version);
        checker.check(b"", b"k1", 8, &[9, 10, 11], true);
        checker.check(b"k1", b"k5", 1, &[3, 5, 7], false);

        splits.mut_requests().clear();
        splits
            .mut_requests()
            .push(new_split_req(b"k4", 12, vec![13, 14, 15]));
        splits.set_right_derive(false);
        let resp = exec_split(&router, splits.clone());
        // Right derive should be respected.
        assert!(!resp.get_header().has_error(), "{:?}", resp);
        new_version = epoch.borrow().get_version() + 1;
        epoch.borrow_mut().set_version(new_version);
        checker.check(b"k4", b"k5", 12, &[13, 14, 15], true);
        checker.check(b"k1", b"k4", 1, &[3, 5, 7], false);

        splits.mut_requests().clear();
        splits
            .mut_requests()
            .push(new_split_req(b"k2", 16, vec![17, 18, 19]));
        splits
            .mut_requests()
            .push(new_split_req(b"k3", 20, vec![21, 22, 23]));
        splits.set_right_derive(true);
        let resp = exec_split(&router, splits.clone());
        // Right derive should be respected.
        assert!(!resp.get_header().has_error(), "{:?}", resp);
        new_version = epoch.borrow().get_version() + 2;
        epoch.borrow_mut().set_version(new_version);
        checker.check(b"k1", b"k2", 16, &[17, 18, 19], true);
        checker.check(b"k2", b"k3", 20, &[21, 22, 23], true);
        checker.check(b"k3", b"k4", 1, &[3, 5, 7], false);

        splits.mut_requests().clear();
        splits
            .mut_requests()
            .push(new_split_req(b"k31", 24, vec![25, 26, 27]));
        splits
            .mut_requests()
            .push(new_split_req(b"k32", 28, vec![29, 30, 31]));
        splits.set_right_derive(false);
        let resp = exec_split(&router, splits);
        // Right derive should be respected.
        assert!(!resp.get_header().has_error(), "{:?}", resp);
        new_version = epoch.borrow().get_version() + 2;
        epoch.borrow_mut().set_version(new_version);
        checker.check(b"k3", b"k31", 1, &[3, 5, 7], false);
        checker.check(b"k31", b"k32", 24, &[25, 26, 27], true);
        checker.check(b"k32", b"k4", 28, &[29, 30, 31], true);

        let (tx, rx) = mpsc::channel();
        enabled.store(false, Ordering::SeqCst);
        router.schedule_task(
            1,
            Msg::Change {
                region_epoch,
                cmd: ChangeCmd::RegisterObserver {
                    observe_id,
                    region_id: 1,
                    enabled: Arc::new(AtomicBool::new(true)),
                },
                cb: Callback::Read(Box::new(move |resp: ReadResponse<_>| {
                    assert!(
                        resp.response.get_header().get_error().has_epoch_not_match(),
                        "{:?}",
                        resp
                    );
                    assert!(resp.snapshot.is_none());
                    tx.send(()).unwrap();
                })),
            },
        );
        rx.recv_timeout(Duration::from_millis(500)).unwrap();

        system.shutdown();
    }

    #[test]
    fn pending_cmd_leak() {
        let res = panic_hook::recover_safe(|| {
            let _cmd = PendingCmd::<RocksSnapshot>::new(1, 1, Callback::None, TxnExtra::default());
        });
        res.unwrap_err();
    }

    #[test]
    fn pending_cmd_leak_dtor_not_abort() {
        let res = panic_hook::recover_safe(|| {
            let _cmd = PendingCmd::<RocksSnapshot>::new(1, 1, Callback::None, TxnExtra::default());
            panic!("Don't abort");
            // It would abort and fail if there was a double-panic in PendingCmd dtor.
        });
        res.unwrap_err();
    }
}<|MERGE_RESOLUTION|>--- conflicted
+++ resolved
@@ -1084,16 +1084,10 @@
         // TODO: if we have exec_result, maybe we should return this callback too. Outer
         // store will call it after handing exec result.
         cmd_resp::bind_term(&mut resp, self.term);
-<<<<<<< HEAD
-        let cmd_cb = self.find_cb(index, term, is_conf_change);
         let cmd = Cmd::new(index, cmd, resp);
-        if let Some(observe_cmd) = self.observe_cmd.as_ref() {
-=======
         let (cmd_cb, txn_extra) = self.find_pending(index, term, is_conf_change);
         if let Some(observe_cmd) = self.observe_cmd.as_ref() {
-            let cmd = Cmd::new(index, cmd, resp.clone());
             apply_ctx.txn_extras.push(txn_extra);
->>>>>>> 8b1fc4fc
             apply_ctx
                 .host
                 .on_apply_cmd(observe_cmd.id, self.region_id(), cmd.clone());
