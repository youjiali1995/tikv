--- conflicted
+++ resolved
@@ -25,11 +25,7 @@
 use tikv::coprocessor;
 use tikv::import::{ImportSSTService, SSTImporter};
 use tikv::raftstore::coprocessor::{CoprocessorHost, RegionInfoAccessor};
-<<<<<<< HEAD
-use tikv::raftstore::store::fsm::{create_raft_batch_system, RaftRouter};
-=======
 use tikv::raftstore::store::fsm::{RaftBatchSystem, RaftRouter};
->>>>>>> 0a708ae0
 use tikv::raftstore::store::{Callback, Engines, SnapManager};
 use tikv::raftstore::Result;
 use tikv::server::load_statistics::ThreadLoad;
@@ -132,12 +128,6 @@
             cfg.server.addr = addr.clone();
         }
 
-<<<<<<< HEAD
-        // Initialize raftstore channels.
-        let (router, system) = create_raft_batch_system(&cfg.raft_store);
-
-=======
->>>>>>> 0a708ae0
         // Create localreader.
         let local_reader = Worker::new("test-local-reader");
         let local_ch = local_reader.scheduler();
@@ -145,12 +135,6 @@
         let raft_router = ServerRaftStoreRouter::new(router.clone(), local_ch);
         let sim_router = SimulateTransport::new(raft_router);
 
-<<<<<<< HEAD
-        // Create engine
-        let (engines, path) = create_test_engine(engines, router.clone(), &cfg);
-
-=======
->>>>>>> 0a708ae0
         // Create storage.
         let pd_worker = FutureWorker::new("test-future-worker");
         let storage_read_pool =
